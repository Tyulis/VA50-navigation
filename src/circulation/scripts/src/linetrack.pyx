# distutils: language=c++
# cython: boundscheck=False, wraparound=False, initializedcheck=False

#   Copyright 2023 Grégori MIGNEROT, Élian BELMONTE, Benjamin STACH
#
#   Licensed under the Apache License, Version 2.0 (the "License");
#   you may not use this file except in compliance with the License.
#   You may obtain a copy of the License at
#
#       http://www.apache.org/licenses/LICENSE-2.0
#
#   Unless required by applicable law or agreed to in writing, software
#   distributed under the License is distributed on an "AS IS" BASIS,
#   WITHOUT WARRANTIES OR CONDITIONS OF ANY KIND, either express or implied.
#   See the License for the specific language governing permissions and
#   limitations under the License.

"""
Module that does curve extraction from binary images
"""

import numpy as np

import trajeometry

cimport cython
cimport trajutil
cimport trajeometry
cimport numpy as cnp
from cython.operator cimport dereference as deref, postincrement as postinc
from libc.math cimport sqrt, acos, exp, M_PI, INFINITY, NAN, cos, sin
from libc.stdlib cimport malloc, free
from libcpp.deque cimport deque
from libcpp.vector cimport vector
from libcpp.set cimport set as cset
from libcpp.utility cimport pair
from numpy cimport uint8_t


cdef extern from "<algorithm>" namespace "std":
	T max[T](T a, T b)
	T min[T](T a, T b)


# Result of a joining capability check
cdef struct _MergeState:
	bint merge        # True => the lines can be merged, False => they don’t
	bint flip1        # Whether to flip the first line before concatenation
	bint flip2        # Whether to flip the second line before concatenation
	bint arc          # Whether the join is a circle arc
	double center_x   # Circle arc center
	double center_y   # Can’t make it an array without MSVC complaining
	double radius     # Circle arc radius
	double error      # Mean squared error of the merge
	double distance   # Minimal distance between the lines

# Accumulator used to solve circular regression by Kåsa’s method
cdef struct _KasaAccumulator:
	double sum_x
	double sum_xx
	double sum_xxx
	double sum_y
	double sum_yy
	double sum_yyy
	double sum_xy
	double sum_xxy
	double sum_xyy

cdef double _acos_clip(double val):
	"""Utility function, when we try to get the angle between two vectors using the dot product,
	   sometimes floating-points shenanigans make the cos value get a little bit outside [-1, 1],
	   so this puts it back into the right range and computes the arccos"""
	if val < -1:
		return acos(-1)
	elif val > 1:
		return acos(1)
	else:
		return acos(val)

@cython.wraparound(False)
@cython.boundscheck(False)
cdef int _neighbor_count(uint8_t[:, ::1] remainder, Py_ssize_t base_y, Py_ssize_t base_x) noexcept nogil:
	"""Count the 8-neighbors of a point in `remainder`
	   - remainder      : uint8_t[y, x] : Binary image in which to count the neighbors
	   - base_y, base_x : Py_ssize_t    : Point to count the neighbors of
	<-------------------- int           : Number of 8-neighbors of that point
	"""
	cdef Py_ssize_t count = 0, y, x
	for y in range(base_y - 1, base_y + 2):
		if y < 0 or y >= remainder.shape[0]:
			continue

		for x in range(base_x - 1, base_x + 2):
			if (x == base_x and y == base_y) or x < 0 or x >= remainder.shape[1]:
				continue
			if remainder[y, x] > 0:
				count += 1
	return count

@cython.wraparound(False)
@cython.boundscheck(False)
cdef void _extract_branch(uint8_t[:, ::1] remainder, deque[(Py_ssize_t, Py_ssize_t)]& branch, Py_ssize_t base_y, Py_ssize_t base_x, Py_ssize_t init_y, Py_ssize_t init_x):
	"""Extract a single curve in the image, starting from point (base_y, base_x)
	   - remainder      : uint8_t[y, x] : Binary values of the image, pixels at 0 are ignored
	   - branch         : deque<(Py_ssize_t, Py_ssize_t)> : Branch to fill with discrete curve points, in order
	   - base_y, base_x : Py_ssize_t : Position at which to start the extraction
	   - init_y, init_x : Py_ssize_t : Position to consider as the previous point on the curve. Use only internal, set to -1 for unused.
	"""
	cdef Py_ssize_t[8][2] neighbors
	cdef Py_ssize_t neighbor_index, y, x, i, best_neighbor1, best_neighbor2
	cdef (Py_ssize_t, Py_ssize_t) last_point
	cdef double sqdistance, max_sqdistance
	cdef deque[(Py_ssize_t, Py_ssize_t)] subbranch
	cdef deque[(Py_ssize_t, Py_ssize_t)].iterator it

	# Return when there are no neighbors remaining
	while True:
		# Add the current point on the branch and remove it from the remainder
		branch.push_back((base_y, base_x))
		remainder[base_y, base_x] = 0

		# Find the 8-neighborhood of the current base point
		neighbor_index = 0
		for y in range(base_y - 1, base_y + 2):
			if y < 0 or y >= remainder.shape[0]:
				continue

			for x in range(base_x - 1, base_x + 2):
				if (x == base_x and y == base_y) or x < 0 or x >= remainder.shape[1]:
					continue
				if remainder[y, x] > 0:
					neighbors[neighbor_index] = [y, x]
					neighbor_index += 1
		
		# No neighbors anymore : quit
		if neighbor_index == 0:
			return
		# One neighbor : just add it and go forth with it
		elif neighbor_index == 1:
			base_y = neighbors[0][0]
			base_x = neighbors[0][1]
		# Two or more neighbors : some selection ought to take place
		elif neighbor_index >= 2:
			# First point on the branch and no init position, this is the initial point on the branch and goes multiple ways
			# Select the two farthest apart neighbors, and add them at both ends of the branch
			if branch.size() == 1 and init_y < 0 and init_x < 0:
				# Select the neighbors that are farthest apart
				max_sqdistance = 0
				best_neighbor1 = best_neighbor2 = -1
				for i in range(neighbor_index):
					for j in range(neighbor_index):
						if i == j:
							continue
						sqdistance = (neighbors[i][0] - neighbors[j][0])**2 + (neighbors[i][1] - neighbors[j][1])**2
						if sqdistance > max_sqdistance:
							max_sqdistance = sqdistance
							best_neighbor1 = i
							best_neighbor2 = j
				# Remove the other neighbors, otherwise they could parasite the following loops
				# Those are just line overthickness, if it is actually a branching curve, it will just
				# clear the first pixel and be caught back later
				for i in range(neighbor_index):
					if i != best_neighbor1 and i != best_neighbor2:
						remainder[neighbors[i][0], neighbors[i][1]] = 0
				# Max square distance = 1 -> the neighbors farthest apart are adjacent pixels,
				# so there is actually only one side to this branch, go with any of those two neighbors and ditch the other
				if max_sqdistance == 1:
					remainder[neighbors[best_neighbor2][0], neighbors[best_neighbor2][1]] = 0
					base_y = neighbors[best_neighbor1][0]
					base_x = neighbors[best_neighbor1][1]
				# Otherwise, we need to go both ways. To do that, call _extract_branch recursively with a temporary deque,
				# and an initial position to make sure it goes in the right direction (see the next part of the function)
				else:
					subbranch.clear()
					_extract_branch(remainder, subbranch, neighbors[best_neighbor1][0], neighbors[best_neighbor1][1], base_y, base_x)
					
					# Then add it in reverse at the beginning of our branch, and continue this loop for the other direction
					it = subbranch.begin()
					while it != subbranch.end():
						branch.push_front(deref(it))
						postinc(it)
					base_y = neighbors[best_neighbor2][0]
					base_x = neighbors[best_neighbor2][1]
			# There is a previous position, so we just need to select the one neighbor that is farthest from it
			else:
				# First point and initial position, we are in a recursive call and there are multiple neighbor,
				# select the neighbor farthest from the initial point of the parent branch to make sure it goes in the right direction
				if branch.size() == 1 and (init_y >= 0 and init_x >= 0):
					last_point = (init_y, init_x)
				# Just randomly found multiple neighbors on the curve, the previous position is just the previous point
				else:
					last_point = branch.back()
				
				# Maximize the distance to the previous position and find the farthest neighbor
				max_sqdistance = 0
				best_neighbor1 = -1
				for i in range(neighbor_index):
					sqdistance = (neighbors[i][0] - last_point[0])**2 + (neighbors[i][1] - last_point[1])**2
					if sqdistance > max_sqdistance:
						max_sqdistance = sqdistance
						best_neighbor1 = i
				# Delete the other neighbors completely, otherwise they could parasite the following loops
				# Those are just line overthickness, if it is actually a branching curve, it will just
				# clear the first pixel and be caught back later
				for i in range(neighbor_index):
					if i != best_neighbor1:
						remainder[neighbors[i][0], neighbors[i][1]] = 0
				
				# And go to the next one
				base_y = neighbors[best_neighbor1][0]
				base_x = neighbors[best_neighbor1][1]


@cython.wraparound(False)
@cython.boundscheck(False)
@cython.initializedcheck(False)
cpdef list extract_branches(uint8_t[:, :] image, size_t min_size=1):
	"""Extract all "branches", continuous, 1-pixel wide discrete curves in a binary image
	   The points within a branch are in order, with no discontinuity
	   - image    : uint8_t[y, x]       : Binary image in which to extract curves
	   - min_size : size_t              : Minimal number of pixels in a branch to keep it
	<-------------- list<ndarray[2, N]> : List of discrete curves in (x, y)ᵀ integer pixel coordinates
	"""
	cdef uint8_t* remainder_ptr = <uint8_t*> malloc(image.shape[0] * image.shape[1] * sizeof(uint8_t))
	cdef uint8_t[:, ::1] remainder = <uint8_t[:image.shape[0], :image.shape[1]:1]> remainder_ptr
	cdef deque[(Py_ssize_t, Py_ssize_t)] branch_build
	cdef long[:, ::1] branch_view
	cdef Py_ssize_t start_branches_count = -1
	cdef list branches = []
	cdef Py_ssize_t y, x
	cdef size_t i

	# We need a state mask to keep track of which points remain to be handled
	# `remainder` is our state mask, 0 = to ignore (originally black pixel, or already handled),
	# 1 = to be handled
	for y in range(image.shape[0]):
		for x in range(image.shape[1]):
			if image[y, x] > 0:
				remainder[y, x] = 1
			else:
				remainder[y, x] = 0
	
	# Now loop on the remainder, and extract a branch whenever we find an interesting point
	# Normally, all curve points are handled in one go
	for y in range(image.shape[0]):
		for x in range(image.shape[1]):
			# Nothing to see here
			if remainder[y, x] == 0:
				continue

			# Check the amount of 8-neighbors this point has to know what to do
			num_neighbors = _neighbor_count(remainder, y, x)

			# Isolated point -> just discard it
			if num_neighbors == 0:
				remainder[y, x] = 0
			# Has neighbors -> extract a branch
			elif num_neighbors >= 1:
				branch_build.clear()
				_extract_branch(remainder, branch_build, y, x, -1, -1)
				if branch_build.size() >= min_size:
					# It is in a C++ deque, transfer the points in a fixed numpy array
					branch = np.empty((2, branch_build.size()), dtype=int)
					branch_view = branch
					for i in range(branch_build.size()):
						branch_view[0, i] = branch_build[i][1]
						branch_view[1, i] = branch_build[i][0]
					branches.append(branch)
	
	free(remainder_ptr)
	return branches

@cython.wraparound(False)
@cython.boundscheck(False)
@cython.initializedcheck(False)
cpdef list cut_line_angles(line, int filter_size, double filter_deviation, int min_branch_size, double min_branch_length, double max_curvature):
	"""Split a discrete curve where its curvature gets too high.
	   The curvature is calculated locally in rad/length unit, and smoothed using a gaussian filter
	   Here the measures are in "length units", this depends on the curve unit (pixels, meters, …)
	   - line              : ndarray[2, N]       : Discrete curve to split
	   - filter_size       : int                 : Size of the gaussian kernel
	   - filter_deviation  : double              : Standard deviation σ of the gaussian filter
	   - min_branch_size   : int                 : Only keep curve sections that have more points than `min_branch_size`
	   - min_branch_length : double              : Only keep curve sections that are longer that `min_branch_length` length units
	   - max_curvature     : double              : Split the curve when its curvature gets over this threshold in rad/length unit
	<----------------------- list<ndarray[2, N]> : List of resulting curve sections
	"""
	cdef list cluster_lines = []
	cdef Py_ssize_t section_start, section_end, i, j, curvature_index = 0
	cdef double[:, :] line_view = line

	cdef double* curvature_buffer = <double*>malloc(filter_size * sizeof(double))
	cdef double* gaussian_filter = <double*>malloc(filter_size * sizeof(double))
	cdef double gaussian_weight = 0, smooth_curvature, curvature = 0, previous_curvature = -1
	cdef double prev_vector_x, prev_vector_y, next_vector_x, next_vector_y, prev_vector_norm, next_vector_norm
	
	# Precompute the gaussian filter kernel
	for j in range(filter_size):
		gaussian_filter[j] = exp(-(j-filter_size//2)**2 / (2*filter_deviation**2))
		gaussian_weight += gaussian_filter[j]
	# Normalize it such that its sum is 1
	for j in range(filter_size):
		gaussian_filter[j] /= gaussian_weight
	
<<<<<<< HEAD
	print("\n")
=======
>>>>>>> 5fc00253
	# Now loop on the curve, computing the pointwise curvature, filtering it, and splitting the curve when necessary
	section_start = 0  # Start index of the section (first index to have a low enough curvature)
	section_end = 0    # End index of the section (first index to have a curvature too high)
	# No curvature calculation on the extreme point, we need both adjacent vectors
	for i in range(1, line_view.shape[1]-1):
		# Calculate the previous and next vectors around this point
		prev_vector_x = line_view[0, i] - line_view[0, i-1]
		prev_vector_y = line_view[1, i] - line_view[1, i-1]
		next_vector_x = line_view[0, i+1] - line_view[0, i]
		next_vector_y = line_view[1, i+1] - line_view[1, i]
		prev_vector_norm = sqrt(prev_vector_x*prev_vector_x + prev_vector_y*prev_vector_y)
		next_vector_norm = sqrt(next_vector_x*next_vector_x + next_vector_y*next_vector_y)

		# Now, the curvature is the difference in angle between those two vectors, divided by the local mean length of a discrete curve segment
		curvature = _acos_clip((prev_vector_x*next_vector_x + prev_vector_y*next_vector_y) / (prev_vector_norm * next_vector_norm)) / ((prev_vector_norm + next_vector_norm) / 2)
		
		# At first, initialize the buffer with this curvature value all over
		if i == 1:
			for j in range(filter_size):
				curvature_buffer[j] = curvature
		
		curvature_buffer[curvature_index] = curvature
		
		# To keep the previous curvatures up to `filter_size` values, we need a queue
		# But as it’s fixed-size, no need to use an expensive structure, just use an array and cycle over it
		# with a modulo to keep track of the order of arrival.
		# WARNING : This requires Python-style modulo (or Real™ modulo), that makes negative % positive cycle back to positive,
		#           unlike C-style or JS-style *remainder* operator that makes a modulo like if the number was positive but shoves a minus sign in front of it
		smooth_curvature = 0
		for j in range(filter_size):
			smooth_curvature += gaussian_filter[j]*curvature_buffer[(curvature_index - (filter_size - j - 1)) % filter_size]
		
		print(smooth_curvature)
		# Increment-and-cycle-back the index in the queue buffer for next time
		curvature_index = (curvature_index + 1) % filter_size

		# Now that we have the gaussian-filtered curvature, check if the too-high status has gone high-to-low (start a new section)
		# or low-to-high (end of the section)
		# The indices are `- filter_size//2` because `smooth_curvature` is the result of the gaussian filter around the value
		# at the middle of the filter, that is `filter_size//2` points backwards
		if previous_curvature >= 0:
			# Was bad, is now ok -> start a new section
			if (smooth_curvature < max_curvature) and (previous_curvature >= max_curvature):
				section_start = i - filter_size//2
			# Was ok, now bad -> end the section, split the curve and add the section to the list
			elif (smooth_curvature >= max_curvature) and (previous_curvature < max_curvature):
				section_end = i - filter_size//2
				# Check the size and length of the section
				if section_end - section_start > min_branch_size + 1:
					section = line[:, section_start:section_end]
					if trajeometry.line_length(section) > min_branch_length:
						cluster_lines.append(section)
		previous_curvature = smooth_curvature
	
	# As the curvature check is always `filter_size//2` back, we need to check the last few points
	# with the last local curvature value. This isn’t critical, but it helps eliminating weird angles at the end of curves
	for i in range(filter_size // 2):
		curvature_buffer[curvature_index] = curvature
		smooth_curvature = 0
		for j in range(filter_size):
			smooth_curvature += gaussian_filter[j]*curvature_buffer[(curvature_index - (filter_size - j - 1)) % filter_size]
<<<<<<< HEAD
		print(smooth_curvature)
=======
>>>>>>> 5fc00253

		curvature_index = (curvature_index + 1) % filter_size
		if previous_curvature >= 0:
			if (smooth_curvature < max_curvature) and (previous_curvature >= max_curvature):
				section_start = line_view.shape[1] - filter_size//2 + i
			elif (smooth_curvature >= max_curvature) and (previous_curvature < max_curvature):
				section_end = line_view.shape[1] - filter_size//2 + i
				if section_end - section_start > min_branch_size + 1:
					section = line[:, section_start:section_end]
					if trajeometry.line_length(section) > min_branch_length:
						cluster_lines.append(section)
		previous_curvature = smooth_curvature

	# Now we need to check a few things to make sure not to forget some sections
	# First, at this point, if `section_start` is further than `section_end`,
	# a sections has been started but has remained valid until the end, so we need to add it as is till the end
	if section_start > section_end:
		if line_view.shape[1] - section_start > min_branch_size + 1:
			section = line[:, section_start:]
			if trajeometry.line_length(section) > min_branch_length:
				cluster_lines.append(section)
	# And if both start and end are still 0, no splits have taken place at all, so add the whole curve
	elif section_start == 0 and section_end == 0:
		if line_view.shape[1] > min_branch_size + 1 and trajeometry.line_length(line) > min_branch_length:
			cluster_lines.append(line)
	
	free(gaussian_filter)
	free(curvature_buffer)

	return cluster_lines


cdef void _fit_line(_MergeState* result, double[:, :] line1, double[:, :] line2, Py_ssize_t start1, Py_ssize_t end1, Py_ssize_t start2, Py_ssize_t end2):
	"""Check mergeability by fitting a line for all points from line1[start1:end1] and line2[start2:end2]
	   - result       : _MergeState* : Merge check result to fill
	   - line1        : double[2, N] : First curve to check
	   - line2        : double[2, M] : Second curve to check
	   - start1, end1 : Py_ssize_t   : Range of indices to use for the regression in line1 (start inclusive, end exclusive)
	   - start2, end2 : Py_ssize_t   : Range of indices to use for the regression in line2 (start inclusive, end exclusive)
	"""
	# As always in this program, we use PCA instead of the usual linear regression techniques,
	# because the latter are to infer linear *functions* y(x), while we’re looking for geometric lines in the plane,
	cdef Py_ssize_t npoints = (end1 - start1) + (end2 - start2), i
	cdef double[2] eigenvalues
	cdef double[2][2] eigenvectors
	cdef double* points_ptr = <double*> malloc(2 * npoints * sizeof(double))
	cdef double[:, ::1] points = <double[:2, :npoints:1]> points_ptr

	# Copy the relevant points in a buffer
	for i in range(start1, end1):
		points[0, i - start1] = line1[0, i]
		points[1, i - start1] = line1[1, i]
	for i in range(start2, end2):
		points[0, end1 - start1 + i - start2] = line2[0, i]
		points[1, end1 - start1 + i - start2] = line2[1, i]
	
	# Compute the PCA of those points
	if not trajutil.pca_2x2(points, eigenvalues, eigenvectors):
		result.error = INFINITY
		return
		
	# Then we can just transform the points in PCA space and compute the MSE with the distances along the secondary component
	# To save us a bit of computation, we can just calculate the value along the secondary component
	# This is not very clean, but as we won’t use the original `points` again, let’s store the ev2 coordinate in points[1]
	# to avoid recalculating or allocating another buffer
	cdef double ev2_mean = 0
	for i in range(npoints):
		points[1, i] = eigenvectors[1][0] * points[0, i] + eigenvectors[1][1] * points[1, i]
		ev2_mean += points[1, i]
	ev2_mean /= npoints
	
	result.error = 0
	for i in range(npoints):
		result.error += (points[1, i] - ev2_mean)**2
	result.error = sqrt(result.error / npoints)

	free(points_ptr)

cdef void _kasa_accumulate(_KasaAccumulator* accumulator, double[:, :] line, Py_ssize_t start, Py_ssize_t end):
	"""Compute all necessary sums for the Kåsa circular regression method over line[start:end]
	   - accumulator : _KasaAccumulator* : Structure with the actual accumulators
	   - line        : double[:, :]      : Line to accumulate over
	   - start, end  : Py_ssize_t        : Index range to accumulate over (start inclusive, end exclusive)
	"""
	cdef Py_ssize_t i
	for i in range(start, end):
		# To solve the Kåsa circular regression, we need the sums of all values of x, x², x³, y, y², y³, xy, x²y and xy²
		accumulator.sum_x   += line[0, i]
		accumulator.sum_y   += line[1, i]
		accumulator.sum_xx  += line[0, i]*line[0, i]
		accumulator.sum_yy  += line[1, i]*line[1, i]
		accumulator.sum_xxx += line[0, i]*line[0, i]*line[0, i]
		accumulator.sum_yyy += line[1, i]*line[1, i]*line[1, i]
		accumulator.sum_xy  += line[0, i]*line[1, i]
		accumulator.sum_xxy += line[0, i]*line[0, i]*line[1, i]
		accumulator.sum_xyy += line[0, i]*line[1, i]*line[1, i]

cdef void _fit_arc_kasa(_MergeState* result, double[:, :] line1, double[:, :] line2, Py_ssize_t start1, Py_ssize_t end1, Py_ssize_t start2, Py_ssize_t end2):
	"""Fit a circular arc to all points in line1[start1:end1] and line2[start2:end2]
	   - result       : _MergeState* : Merge check result to fill
	   - line1        : double[2, N] : First line to check
	   - line2        : double[2, M] : Second line to check
	   - start1, end1 : Py_ssize_t   : Index range to use for the regression on line1 (start inclusive, end exclusive)
	   - start2, end2 : Py_ssize_t   : Index range to use for the regression on line2 (start inclusive, end exclusive)
	"""
	# Fit a circle arc with Kåsa’s method
	# We use this method because it is linear, and as such, much more efficient than the non-linear regression methods
	# that require heavy iterative algorithms. Even though the results are not the same, it’s perfect for our use case
	
	# Compute the sums over all relevant points on both lines
	cdef _KasaAccumulator accumulator = _KasaAccumulator(sum_x = 0, sum_y = 0, sum_xx = 0, sum_yy = 0, sum_xxx = 0, sum_yyy = 0, sum_xy = 0, sum_xxy = 0, sum_xyy = 0)
	_kasa_accumulate(&accumulator, line1, start1, end1)
	_kasa_accumulate(&accumulator, line2, start2, end2)
	
	# Intermediate results
	cdef Py_ssize_t npoints = (end2 - start2) + (end1 - start1)
	cdef double alpha = 2 * (accumulator.sum_x**2 - npoints * accumulator.sum_xx)
	cdef double beta = 2 * (accumulator.sum_x*accumulator.sum_y - npoints * accumulator.sum_xy)
	cdef double gamma = 2 * (accumulator.sum_y**2 - npoints * accumulator.sum_yy)
	cdef double delta = accumulator.sum_xx*accumulator.sum_x - npoints*accumulator.sum_xxx + accumulator.sum_x*accumulator.sum_yy - npoints*accumulator.sum_xyy
	cdef double epsilon = accumulator.sum_xx*accumulator.sum_y - npoints*accumulator.sum_yyy + accumulator.sum_y*accumulator.sum_yy - npoints*accumulator.sum_xxy

	# Center of the circle
	result.center_x = (delta*gamma - epsilon*beta) / (alpha*gamma - beta**2)
	result.center_y = (alpha*epsilon - beta*delta) / (alpha*gamma - beta**2)
	
	# Now, this method only gives us the center of the circle
	# Then the radius is just the mean of distances to the center
	result.radius = 0
	for i in range(start1, end1):
		result.radius += sqrt((line1[0, i] - result.center_x)**2 + (line1[1, i] - result.center_y)**2)
	for i in range(start2, end2):
		result.radius += sqrt((line2[0, i] - result.center_x)**2 + (line2[1, i] - result.center_y)**2)
	result.radius /= npoints

	# And finally, the RMS error with distance_to_center - radius as base error
	result.error = 0
	for i in range(start1, end1):
		result.error += (sqrt((line1[0, i] - result.center_x)**2 + (line1[1, i] - result.center_y)**2) - result.radius) ** 2
	for i in range(start2, end2):
		result.error += (sqrt((line2[0, i] - result.center_x)**2 + (line2[1, i] - result.center_y)**2) - result.radius) ** 2
	result.error = sqrt(result.error / npoints)


cdef _MergeState check_mergeability(double[:, :] line1, double[:, :] line2, Py_ssize_t estimate_start, Py_ssize_t estimate_end, double merge_max_distance, double max_angle_diff, double max_rmse):
	"""Check whether two curves can be joined, and how
	   First check whether a simple line joint can do the job, then with a circle arc
	   - line1                        : double[2, N] : First line to check
	   - line2                        : double[2, M] : Second line to check
	   - estimate_start, estimate_end : Py_ssize_t   : Range index for the joint fittings, relative to the closest points between both curves
	   - merge_max_distance           : double       : Curves with relative distance higher than this value can never be merged
	   - max_angle_diff               : double       : Curves with relative angle in radians higher than this value can never be merged
	   - max_rmse                     : double       : Curves can be merged when one of the fitting methods produces a Root Mean Squared Error lower than this threshold
	<---------------------------------- _MergeState  : Check result with all necessary information, check the structure definition
	"""
	cdef _MergeState result = _MergeState(merge=False, flip1=False, flip2=False, arc=False, center_x=NAN, center_y=NAN, radius=NAN, error=INFINITY, distance=NAN)
	cdef Py_ssize_t line1_length = line1.shape[1], line2_length = line2.shape[1]
	
	# The lines could be in any direction
	# We need the points and vectors that directly face each other
	# Those are the squared distance to save a few sqrt() calls
	cdef double extreme_distance_00 = (line1[0, 0] - line2[0, 0])**2 + (line1[1, 0] - line2[1, 0])**2
	cdef double extreme_distance_10 = (line1[0, line1_length-1] - line2[0, 0])**2 + (line1[1, line1_length-1] - line2[1, 0])**2
	cdef double extreme_distance_01 = (line1[0, 0] - line2[0, line2_length-1])**2 + (line1[1, 0] - line2[1, line2_length-1])**2
	cdef double extreme_distance_11 = (line1[0, line1_length-1] - line2[0, line2_length-1])**2 + (line1[1, line1_length-1] - line2[1, line2_length-1])**2

	# To concatenate them at the end, the lines must be like 0 --line1--> -1 |----| 0 --line2--> -1
	# So the closest points must be line1[-1] and line2[0]
	# So flip 1 if the closest point is 0, flip 2 if the closest point is -1
	if extreme_distance_00 <= extreme_distance_01 and extreme_distance_00 <= extreme_distance_10 and extreme_distance_00 <= extreme_distance_11:
		result.distance = sqrt(extreme_distance_00)
		result.flip1 = True
		result.flip2 = False
	elif extreme_distance_01 <= extreme_distance_00 and extreme_distance_01 <= extreme_distance_10 and extreme_distance_01 <= extreme_distance_11:
		result.distance = sqrt(extreme_distance_01)
		result.flip1 = True
		result.flip2 = True
	elif extreme_distance_10 <= extreme_distance_00 and extreme_distance_10 <= extreme_distance_01 and extreme_distance_10 <= extreme_distance_11:
		result.distance = sqrt(extreme_distance_10)
		result.flip1 = False
		result.flip2 = False
	else:
		result.distance = sqrt(extreme_distance_11)
		result.flip1 = False
		result.flip2 = True

	# The closest points are too far away -> ditch this combination
	if result.distance > merge_max_distance:
		return result
	
	# Get the initial points and vectors, and the estimate index ranges depending on the flip status of both curves
	cdef Py_ssize_t start1, start2, end1, end2
	cdef double[2] point1, point2, vector1, vector2, joint_vector
	if result.flip1:
		start1 = estimate_start
		end1 = estimate_end
		point1[0] = line1[0, 0]
		point1[1] = line1[1, 0]
		vector1[0] = point1[0] - line1[0, 1]
		vector1[1] = point1[1] - line1[1, 1]
	else:
		start1 = line1.shape[1] - estimate_end
		end1 = line1.shape[1] - estimate_start
		point1[0] = line1[0, line1_length - 1]
		point1[1] = line1[1, line1_length - 1]
		vector1[0] = point1[0] - line1[0, line1_length - 2]
		vector1[1] = point1[1] - line1[1, line1_length - 2]
	if result.flip2:
		start2 = line2.shape[1] - estimate_end
		end2 = line2.shape[1] - estimate_start
		point2[0] = line2[0, line2_length - 1]
		point2[1] = line2[1, line2_length - 1]
		# We need it reversed to compare its angle with the joint vector that goes 1 -> 2
		vector2[0] = -(point2[0] - line2[0, line2_length - 2])
		vector2[1] = -(point2[1] - line2[1, line2_length - 2])
	else:
		start2 = estimate_start
		end2 = estimate_end
		point2[0] = line2[0, 0]
		point2[1] = line2[1, 0]
		vector2[0] = -(point2[0] - line2[0, 1])
		vector2[1] = -(point2[1] - line2[1, 1])
	
	# Get the vector from point1 to point2, and fail if the extreme vector of one of the curves differs too much from it
	joint_vector[0] = point2[0] - point1[0]
	joint_vector[1] = point2[1] - point1[1]
	if trajeometry.vector_angle(vector1, joint_vector) > max_angle_diff or trajeometry.vector_angle(vector2, joint_vector) > max_angle_diff:
		return result
	
	# Clamp the estimate range to the amount of points
	if start1 < 0: start1 = 0
	if start2 < 0: start2 = 0
	if end1 >= line1.shape[1]: end1 = line1.shape[1]
	if end2 >= line2.shape[1]: end2 = line2.shape[1]

	# Try the line fitting
	_fit_line(&result, line1, line2, start1, end1, start2, end2)
	if result.error < max_rmse:
		result.merge = True
		result.arc = False
		return result

	# If it’s unsatisfactory, check with a circle arc
	_fit_arc_kasa(&result, line1, line2, start1, end1, start2, end2)
	if result.error < max_rmse:
		result.merge = True
		result.arc = True
	
	# Nope, nothing is satisfactory, return with .merge=False
	return result

cdef cnp.ndarray _join_curves_line(_MergeState merge_result, double[:, :] line1, double[:, :] line2):
	"""Join two curves with a line between the extreme points
	   - merge_result : _MergeState     : Merge check result on which to base the operation
	   - line1        : double[2, N]    : First line to join
	   - line2        : double[2, M]    : Second line to join
	<------------------ ndarray[2, M+N] : Resulting joined curve
	"""
	cdef cnp.ndarray merged_line = np.empty((2, line1.shape[1] + line2.shape[1]))
	cdef double[:, ::1] merged_line_view = merged_line
	cdef Py_ssize_t i

	# Just concatenate them, it will make a straight segment that will get resampled later
	for i in range(line1.shape[1]):
		if merge_result.flip1:
			merged_line_view[:, i] = line1[:, line1.shape[1] - i - 1]
		else:
			merged_line_view[:, i] = line1[:, i]
	for i in range(line2.shape[1]):
		if merge_result.flip2:
			merged_line_view[:, line1.shape[1] + i] = line2[:, line2.shape[1] - i - 1]
		else:
			merged_line_view[:, line1.shape[1] + i] = line2[:, i]
	return merged_line

cdef cnp.ndarray _join_curves_arc(_MergeState merge_result, double[:, :] line1, double[:, :] line2, double branch_step):
	"""Join two curves with a circle arc between the extreme points
	   - merge_result : _MergeState          : Merge check result with the arc parameters
	   - line1        : double[2, N]         : First curve to join
	   - line2        : double[2, M]         : Second curve to join
	   - branch_step  : double               : Base distance between curve points for the interpolation
	<------------------ double[2, N + x + M] : Joined and interpolated curve"""
	# Get the relevant extreme points
	cdef double[2] last_point1, last_point2
	if merge_result.flip1:
		last_point1[0] = line1[0, 0]
		last_point1[1] = line1[1, 0]
	else:
		last_point1[0] = line1[0, line1.shape[1] - 1]
		last_point1[1] = line1[1, line1.shape[1] - 1]
	if merge_result.flip2:
		last_point2[0] = line2[0, line2.shape[1] - 1]
		last_point2[1] = line2[1, line2.shape[1] - 1]
	else:
		last_point2[0] = line2[0, 0]
		last_point2[1] = line2[1, 0]
	
	# Compute the vectors from the center of the circle to those extreme points
	# The interpolation arc is over the relative angle between those two vectors
	cdef double[2] center_vector1, center_vector2 
	center_vector1[0] = last_point1[0] - merge_result.center_x
	center_vector1[1] = last_point1[1] - merge_result.center_y
	center_vector2[0] = last_point2[0] - merge_result.center_x
	center_vector2[1] = last_point2[1] - merge_result.center_y
	cdef double joint_angle = trajeometry.vector_angle(center_vector1, center_vector2)

	# branch_step / radius is the angle step around that circle in radians
	# N angle steps -> N - 1 intermediate points
	cdef double angle_step = branch_step / merge_result.radius
	cdef Py_ssize_t i, joint_points = <Py_ssize_t> (joint_angle / angle_step - 1)
	
	cdef cnp.ndarray merged_line = np.empty((2, line1.shape[1] + joint_points + line2.shape[1]))
	cdef double[:, ::1] merged_line_view = merged_line

	# Copy the original lines at their respective positions
	for i in range(line1.shape[1]):
		if merge_result.flip1:
			merged_line_view[:, i] = line1[:, line1.shape[1] - i - 1]
		else:
			merged_line_view[:, i] = line1[:, i]
	for i in range(line2.shape[1]):
		if merge_result.flip2:
			merged_line_view[:, line1.shape[1] + joint_points + i] = line2[:, line2.shape[1] - i - 1]
		else:
			merged_line_view[:, line1.shape[1] + joint_points + i] = line2[:, i]
	
	# Then interpolate between the center vectors
	# The joint points are just the center vectors rotated by the angle step, and with their lengths interpolated
	cdef double center_vector1_norm = sqrt(center_vector1[0]*center_vector1[0] + center_vector1[1]*center_vector1[1])
	cdef double center_vector2_norm = sqrt(center_vector2[0]*center_vector2[0] + center_vector2[1]*center_vector2[1])
	cdef double rotation_angle, length_factor
	for i in range(joint_points):
		rotation_angle = angle_step * (i + 1)
		length_factor = (rotation_angle*center_vector2_norm + (joint_angle - rotation_angle)*center_vector1_norm) / (joint_angle * center_vector1_norm)
		merged_line_view[0, line1.shape[1] + i] = (cos(rotation_angle)*center_vector1[0] - sin(rotation_angle)*center_vector1[1]) * length_factor + merge_result.center_x
		merged_line_view[1, line1.shape[1] + i] = (sin(rotation_angle)*center_vector1[0] + cos(rotation_angle)*center_vector1[1]) * length_factor + merge_result.center_y
	return merged_line

@cython.wraparound(False)
@cython.boundscheck(False)
@cython.initializedcheck(False)
cpdef list filter_lines(list lines, int savgol_degree=2, int initial_filter_window=20, int smoothing_filter_window=12, double branch_step=1, double min_branch_length=5, double min_line_length=5, double max_curvature=1, int curvature_filter_size=7, double curvature_filter_deviation=1, double merge_max_distance=100, Py_ssize_t estimate_start=2, Py_ssize_t estimate_end=8, double max_angle_diff=1, double max_rmse=1):
	"""Take a list of discrete curves, smooth them, split them at angles and merge those that would make continuous curves,
	   such that the result is a set of smooth discrete curves
	   - lines                        : list<ndarray[2, N]> : List of discrete curves
	   - savgol_degree                : int                 : Polynomial degree of the Savitzky-Golay filters used to smooth curves
	   - initial_filter_window        : int                 : Size of the window of the Savitzky-Golay filter applied before doing anything else
	   - smoothing_filter_window      : int                 : Size of the final Savitzky-Golay filter used to smooth the resulting curves
	   - branch_step                  : double              : Curves are resampled to have point at this distance from one another
	   - min_branch_length            : double              : Minimum length (in curve length units) of intermediate curve sections, shorter sections are eliminated
	   - min_line_length              : double              : Minimum length of the resulting curves, shorter curves are eliminated
	   - max_curvature                : double              : Curves are split when their curvature in rad/unit exceeds this threshold
	   - curvature_filter_size        : int                 : Size of the gaussian filter used to smooth the curvature in `cut_line_angles`
	   - curvature_filter_deviation   : double              : Standard deviation σ of the gaussian filter used to smooth the curvature in `cut_line_angles`
	   - merge_max_distance           : double              : Maximum distance at which two curves can be merged together
	   - estimate_start, estimate_end : Py_ssize_t          : Range index for the joint fittings, relative to the closest points between both curves
	   - max_angle_diff               : double              : Maximum relative angle in radians at which two curves can be merged together
	   - merge_score_threshold        : double              : Maximum score at which two curves are considered candidate for merge
	   - max_rmse                     : double              : Maximum value of the Root Mean Squared Error with the fitted estimator to accept a merge
	<---------------------------------- list<ndarray[2, M]> : List of resulting discrete curves. There are no guarantees of size, number of curves or any correspondance whatsoever with the initial curves
	"""
	
	# Filter the extracted branches, and cut them where the angle gets too sharp, to avoid rough edges getting in the way of merging
	cdef Py_ssize_t i
	cdef list cut_lines = []
	for line in lines:
		if line.shape[1] > savgol_degree + 1 and trajeometry.line_length(line) > min_branch_length:
			# Smooth the branch, at this points it is contiguous pixel coordinates
			resampled_branch = trajeometry.resample_curve(line, branch_step)
			if resampled_branch.shape[1] <= savgol_degree + 1:
				continue
			
<<<<<<< HEAD
			filtered_branch = trajeometry.savgol_filter(resampled_branch, trajeometry.savgol_window(initial_filter_window, resampled_branch.shape[1]), savgol_degree)
			if filtered_branch.shape[1] > savgol_degree + 1:
				cluster_lines.extend(cut_line_angles(filtered_branch, curvature_filter_size, curvature_filter_deviation, savgol_degree, min_branch_length, max_curvature))
=======
			cut_lines.extend(cut_line_angles(resampled_branch, curvature_filter_size, curvature_filter_deviation, savgol_degree, min_branch_length, max_curvature))
	
	cdef list cluster_lines = []
	for i, line in enumerate(cut_lines):
		if line.shape[1] > savgol_degree + 1:
			filtered_branch = trajeometry.savgol_filter(line, trajeometry.savgol_window(initial_filter_window, line.shape[1]), savgol_degree)
			if filtered_branch.shape[1] > savgol_degree + 1:
				cluster_lines.append(filtered_branch)
				
>>>>>>> 5fc00253

	# Merge lines that are in the continuity of each other
	# This checks all the combinations of line and merge them when possible
	
	# This is a cache of combinations already checked, to avoid repeating work
	# All this is repeated until no more lines are deemed similar enough to be merged together
	# Cython ctuples are great but have no == operator, so we’re forced to use C++ pairs
	cdef double[:, :] line1, line2
	cdef cset[pair[Py_ssize_t, Py_ssize_t]] passed_combinations
	cdef cset[pair[Py_ssize_t, Py_ssize_t]].iterator it

	cdef _MergeState merge_candidate, merge_result = _MergeState(merge=False, flip1=False, flip2=False, arc=False, center_x=NAN, center_y=NAN, radius=NAN, error=INFINITY, distance=NAN)
	cdef Py_ssize_t index1, index2, merge_index = -1
	while True:
		for index1 in range(len(cluster_lines)):
			merge_result.merge = False
			line1 = cluster_lines[index1]

			for index2 in range(index1+1, len(cluster_lines)):
				if passed_combinations.find(pair[Py_ssize_t, Py_ssize_t](index1, index2)) != passed_combinations.end():
					continue  # Already done, skip

				line2 = cluster_lines[index2]
				merge_candidate = check_mergeability(line1, line2, estimate_start, estimate_end, merge_max_distance, max_angle_diff, max_rmse)
				# Lines can be merged and they are the best candidates yet : set them as the current merge candidate
				if merge_candidate.merge:
					if not merge_result.merge or merge_candidate.error*merge_candidate.distance < merge_result.error*merge_result.distance:
						merge_result = merge_candidate
						merge_index = index2

				passed_combinations.insert(pair[Py_ssize_t, Py_ssize_t](index1, index2))
			
			# There is a merge candidate : merge the lines
			if merge_result.merge:
				# Remove the old lines and add the new, merged one
				line2 = cluster_lines[merge_index]
				cluster_lines.pop(max(index1, merge_index))
				cluster_lines.pop(min(index1, merge_index))

				# Join the curve with the right joint type
				if merge_result.arc:
					merged_line = _join_curves_arc(merge_result, line1, line2, branch_step)
				else:
					merged_line = _join_curves_line(merge_result, line1, line2)
								
				cluster_lines.append(merged_line)

				# Remove the combinations that include the merged lines, to check them again
				# This should not be necessary, except for candidates that have been put away before and may be able to merge now
				# Also update the indices in the other combinations, as the merged lines have been removed
				it = passed_combinations.begin()
				while it != passed_combinations.end():
					combination = deref(it)
					if combination.first == index1 or combination.second == index1 or combination.first == merge_index or combination.second == merge_index:
						it = passed_combinations.erase(it)
					else:
						# Decrement the indices to account for the removal of lines at index `index1` and `merge_index`
						# Decrement by 2 if it was after both lines, by 1 if it was after only one of them
						if combination.first > index1 and combination.first > merge_index:
							deref(it).first -= 2
						elif combination.first > index1 or combination.first > merge_index:
							deref(it).first -= 1
						
						if combination.second > index1 and combination.second > merge_index:
							deref(it).second -= 2
						elif combination.second > index1 or combination.second > merge_index:
							deref(it).second -= 1
						postinc(it)
				break  # Break the current loop and start over with the merged lines
		else:
			break  # There have been no breaks in all this process -> quit, no more merges possible
	
	# Smooth and filter the resulting lines, eliminate those that might be too short
	cdef list final_lines = []
	for line in cluster_lines:
		if trajeometry.line_length(line) > min_line_length:
			resampled_line = trajeometry.resample_curve(line, branch_step)
			filtered_line = trajeometry.savgol_filter(resampled_line, trajeometry.savgol_window(smoothing_filter_window, resampled_line.shape[1]), savgol_degree)
			final_lines.append(filtered_line)

	return final_lines<|MERGE_RESOLUTION|>--- conflicted
+++ resolved
@@ -1,841 +1,827 @@
-# distutils: language=c++
-# cython: boundscheck=False, wraparound=False, initializedcheck=False
-
-#   Copyright 2023 Grégori MIGNEROT, Élian BELMONTE, Benjamin STACH
-#
-#   Licensed under the Apache License, Version 2.0 (the "License");
-#   you may not use this file except in compliance with the License.
-#   You may obtain a copy of the License at
-#
-#       http://www.apache.org/licenses/LICENSE-2.0
-#
-#   Unless required by applicable law or agreed to in writing, software
-#   distributed under the License is distributed on an "AS IS" BASIS,
-#   WITHOUT WARRANTIES OR CONDITIONS OF ANY KIND, either express or implied.
-#   See the License for the specific language governing permissions and
-#   limitations under the License.
-
-"""
-Module that does curve extraction from binary images
-"""
-
-import numpy as np
-
-import trajeometry
-
-cimport cython
-cimport trajutil
-cimport trajeometry
-cimport numpy as cnp
-from cython.operator cimport dereference as deref, postincrement as postinc
-from libc.math cimport sqrt, acos, exp, M_PI, INFINITY, NAN, cos, sin
-from libc.stdlib cimport malloc, free
-from libcpp.deque cimport deque
-from libcpp.vector cimport vector
-from libcpp.set cimport set as cset
-from libcpp.utility cimport pair
-from numpy cimport uint8_t
-
-
-cdef extern from "<algorithm>" namespace "std":
-	T max[T](T a, T b)
-	T min[T](T a, T b)
-
-
-# Result of a joining capability check
-cdef struct _MergeState:
-	bint merge        # True => the lines can be merged, False => they don’t
-	bint flip1        # Whether to flip the first line before concatenation
-	bint flip2        # Whether to flip the second line before concatenation
-	bint arc          # Whether the join is a circle arc
-	double center_x   # Circle arc center
-	double center_y   # Can’t make it an array without MSVC complaining
-	double radius     # Circle arc radius
-	double error      # Mean squared error of the merge
-	double distance   # Minimal distance between the lines
-
-# Accumulator used to solve circular regression by Kåsa’s method
-cdef struct _KasaAccumulator:
-	double sum_x
-	double sum_xx
-	double sum_xxx
-	double sum_y
-	double sum_yy
-	double sum_yyy
-	double sum_xy
-	double sum_xxy
-	double sum_xyy
-
-cdef double _acos_clip(double val):
-	"""Utility function, when we try to get the angle between two vectors using the dot product,
-	   sometimes floating-points shenanigans make the cos value get a little bit outside [-1, 1],
-	   so this puts it back into the right range and computes the arccos"""
-	if val < -1:
-		return acos(-1)
-	elif val > 1:
-		return acos(1)
-	else:
-		return acos(val)
-
-@cython.wraparound(False)
-@cython.boundscheck(False)
-cdef int _neighbor_count(uint8_t[:, ::1] remainder, Py_ssize_t base_y, Py_ssize_t base_x) noexcept nogil:
-	"""Count the 8-neighbors of a point in `remainder`
-	   - remainder      : uint8_t[y, x] : Binary image in which to count the neighbors
-	   - base_y, base_x : Py_ssize_t    : Point to count the neighbors of
-	<-------------------- int           : Number of 8-neighbors of that point
-	"""
-	cdef Py_ssize_t count = 0, y, x
-	for y in range(base_y - 1, base_y + 2):
-		if y < 0 or y >= remainder.shape[0]:
-			continue
-
-		for x in range(base_x - 1, base_x + 2):
-			if (x == base_x and y == base_y) or x < 0 or x >= remainder.shape[1]:
-				continue
-			if remainder[y, x] > 0:
-				count += 1
-	return count
-
-@cython.wraparound(False)
-@cython.boundscheck(False)
-cdef void _extract_branch(uint8_t[:, ::1] remainder, deque[(Py_ssize_t, Py_ssize_t)]& branch, Py_ssize_t base_y, Py_ssize_t base_x, Py_ssize_t init_y, Py_ssize_t init_x):
-	"""Extract a single curve in the image, starting from point (base_y, base_x)
-	   - remainder      : uint8_t[y, x] : Binary values of the image, pixels at 0 are ignored
-	   - branch         : deque<(Py_ssize_t, Py_ssize_t)> : Branch to fill with discrete curve points, in order
-	   - base_y, base_x : Py_ssize_t : Position at which to start the extraction
-	   - init_y, init_x : Py_ssize_t : Position to consider as the previous point on the curve. Use only internal, set to -1 for unused.
-	"""
-	cdef Py_ssize_t[8][2] neighbors
-	cdef Py_ssize_t neighbor_index, y, x, i, best_neighbor1, best_neighbor2
-	cdef (Py_ssize_t, Py_ssize_t) last_point
-	cdef double sqdistance, max_sqdistance
-	cdef deque[(Py_ssize_t, Py_ssize_t)] subbranch
-	cdef deque[(Py_ssize_t, Py_ssize_t)].iterator it
-
-	# Return when there are no neighbors remaining
-	while True:
-		# Add the current point on the branch and remove it from the remainder
-		branch.push_back((base_y, base_x))
-		remainder[base_y, base_x] = 0
-
-		# Find the 8-neighborhood of the current base point
-		neighbor_index = 0
-		for y in range(base_y - 1, base_y + 2):
-			if y < 0 or y >= remainder.shape[0]:
-				continue
-
-			for x in range(base_x - 1, base_x + 2):
-				if (x == base_x and y == base_y) or x < 0 or x >= remainder.shape[1]:
-					continue
-				if remainder[y, x] > 0:
-					neighbors[neighbor_index] = [y, x]
-					neighbor_index += 1
-		
-		# No neighbors anymore : quit
-		if neighbor_index == 0:
-			return
-		# One neighbor : just add it and go forth with it
-		elif neighbor_index == 1:
-			base_y = neighbors[0][0]
-			base_x = neighbors[0][1]
-		# Two or more neighbors : some selection ought to take place
-		elif neighbor_index >= 2:
-			# First point on the branch and no init position, this is the initial point on the branch and goes multiple ways
-			# Select the two farthest apart neighbors, and add them at both ends of the branch
-			if branch.size() == 1 and init_y < 0 and init_x < 0:
-				# Select the neighbors that are farthest apart
-				max_sqdistance = 0
-				best_neighbor1 = best_neighbor2 = -1
-				for i in range(neighbor_index):
-					for j in range(neighbor_index):
-						if i == j:
-							continue
-						sqdistance = (neighbors[i][0] - neighbors[j][0])**2 + (neighbors[i][1] - neighbors[j][1])**2
-						if sqdistance > max_sqdistance:
-							max_sqdistance = sqdistance
-							best_neighbor1 = i
-							best_neighbor2 = j
-				# Remove the other neighbors, otherwise they could parasite the following loops
-				# Those are just line overthickness, if it is actually a branching curve, it will just
-				# clear the first pixel and be caught back later
-				for i in range(neighbor_index):
-					if i != best_neighbor1 and i != best_neighbor2:
-						remainder[neighbors[i][0], neighbors[i][1]] = 0
-				# Max square distance = 1 -> the neighbors farthest apart are adjacent pixels,
-				# so there is actually only one side to this branch, go with any of those two neighbors and ditch the other
-				if max_sqdistance == 1:
-					remainder[neighbors[best_neighbor2][0], neighbors[best_neighbor2][1]] = 0
-					base_y = neighbors[best_neighbor1][0]
-					base_x = neighbors[best_neighbor1][1]
-				# Otherwise, we need to go both ways. To do that, call _extract_branch recursively with a temporary deque,
-				# and an initial position to make sure it goes in the right direction (see the next part of the function)
-				else:
-					subbranch.clear()
-					_extract_branch(remainder, subbranch, neighbors[best_neighbor1][0], neighbors[best_neighbor1][1], base_y, base_x)
-					
-					# Then add it in reverse at the beginning of our branch, and continue this loop for the other direction
-					it = subbranch.begin()
-					while it != subbranch.end():
-						branch.push_front(deref(it))
-						postinc(it)
-					base_y = neighbors[best_neighbor2][0]
-					base_x = neighbors[best_neighbor2][1]
-			# There is a previous position, so we just need to select the one neighbor that is farthest from it
-			else:
-				# First point and initial position, we are in a recursive call and there are multiple neighbor,
-				# select the neighbor farthest from the initial point of the parent branch to make sure it goes in the right direction
-				if branch.size() == 1 and (init_y >= 0 and init_x >= 0):
-					last_point = (init_y, init_x)
-				# Just randomly found multiple neighbors on the curve, the previous position is just the previous point
-				else:
-					last_point = branch.back()
-				
-				# Maximize the distance to the previous position and find the farthest neighbor
-				max_sqdistance = 0
-				best_neighbor1 = -1
-				for i in range(neighbor_index):
-					sqdistance = (neighbors[i][0] - last_point[0])**2 + (neighbors[i][1] - last_point[1])**2
-					if sqdistance > max_sqdistance:
-						max_sqdistance = sqdistance
-						best_neighbor1 = i
-				# Delete the other neighbors completely, otherwise they could parasite the following loops
-				# Those are just line overthickness, if it is actually a branching curve, it will just
-				# clear the first pixel and be caught back later
-				for i in range(neighbor_index):
-					if i != best_neighbor1:
-						remainder[neighbors[i][0], neighbors[i][1]] = 0
-				
-				# And go to the next one
-				base_y = neighbors[best_neighbor1][0]
-				base_x = neighbors[best_neighbor1][1]
-
-
-@cython.wraparound(False)
-@cython.boundscheck(False)
-@cython.initializedcheck(False)
-cpdef list extract_branches(uint8_t[:, :] image, size_t min_size=1):
-	"""Extract all "branches", continuous, 1-pixel wide discrete curves in a binary image
-	   The points within a branch are in order, with no discontinuity
-	   - image    : uint8_t[y, x]       : Binary image in which to extract curves
-	   - min_size : size_t              : Minimal number of pixels in a branch to keep it
-	<-------------- list<ndarray[2, N]> : List of discrete curves in (x, y)ᵀ integer pixel coordinates
-	"""
-	cdef uint8_t* remainder_ptr = <uint8_t*> malloc(image.shape[0] * image.shape[1] * sizeof(uint8_t))
-	cdef uint8_t[:, ::1] remainder = <uint8_t[:image.shape[0], :image.shape[1]:1]> remainder_ptr
-	cdef deque[(Py_ssize_t, Py_ssize_t)] branch_build
-	cdef long[:, ::1] branch_view
-	cdef Py_ssize_t start_branches_count = -1
-	cdef list branches = []
-	cdef Py_ssize_t y, x
-	cdef size_t i
-
-	# We need a state mask to keep track of which points remain to be handled
-	# `remainder` is our state mask, 0 = to ignore (originally black pixel, or already handled),
-	# 1 = to be handled
-	for y in range(image.shape[0]):
-		for x in range(image.shape[1]):
-			if image[y, x] > 0:
-				remainder[y, x] = 1
-			else:
-				remainder[y, x] = 0
-	
-	# Now loop on the remainder, and extract a branch whenever we find an interesting point
-	# Normally, all curve points are handled in one go
-	for y in range(image.shape[0]):
-		for x in range(image.shape[1]):
-			# Nothing to see here
-			if remainder[y, x] == 0:
-				continue
-
-			# Check the amount of 8-neighbors this point has to know what to do
-			num_neighbors = _neighbor_count(remainder, y, x)
-
-			# Isolated point -> just discard it
-			if num_neighbors == 0:
-				remainder[y, x] = 0
-			# Has neighbors -> extract a branch
-			elif num_neighbors >= 1:
-				branch_build.clear()
-				_extract_branch(remainder, branch_build, y, x, -1, -1)
-				if branch_build.size() >= min_size:
-					# It is in a C++ deque, transfer the points in a fixed numpy array
-					branch = np.empty((2, branch_build.size()), dtype=int)
-					branch_view = branch
-					for i in range(branch_build.size()):
-						branch_view[0, i] = branch_build[i][1]
-						branch_view[1, i] = branch_build[i][0]
-					branches.append(branch)
-	
-	free(remainder_ptr)
-	return branches
-
-@cython.wraparound(False)
-@cython.boundscheck(False)
-@cython.initializedcheck(False)
-cpdef list cut_line_angles(line, int filter_size, double filter_deviation, int min_branch_size, double min_branch_length, double max_curvature):
-	"""Split a discrete curve where its curvature gets too high.
-	   The curvature is calculated locally in rad/length unit, and smoothed using a gaussian filter
-	   Here the measures are in "length units", this depends on the curve unit (pixels, meters, …)
-	   - line              : ndarray[2, N]       : Discrete curve to split
-	   - filter_size       : int                 : Size of the gaussian kernel
-	   - filter_deviation  : double              : Standard deviation σ of the gaussian filter
-	   - min_branch_size   : int                 : Only keep curve sections that have more points than `min_branch_size`
-	   - min_branch_length : double              : Only keep curve sections that are longer that `min_branch_length` length units
-	   - max_curvature     : double              : Split the curve when its curvature gets over this threshold in rad/length unit
-	<----------------------- list<ndarray[2, N]> : List of resulting curve sections
-	"""
-	cdef list cluster_lines = []
-	cdef Py_ssize_t section_start, section_end, i, j, curvature_index = 0
-	cdef double[:, :] line_view = line
-
-	cdef double* curvature_buffer = <double*>malloc(filter_size * sizeof(double))
-	cdef double* gaussian_filter = <double*>malloc(filter_size * sizeof(double))
-	cdef double gaussian_weight = 0, smooth_curvature, curvature = 0, previous_curvature = -1
-	cdef double prev_vector_x, prev_vector_y, next_vector_x, next_vector_y, prev_vector_norm, next_vector_norm
-	
-	# Precompute the gaussian filter kernel
-	for j in range(filter_size):
-		gaussian_filter[j] = exp(-(j-filter_size//2)**2 / (2*filter_deviation**2))
-		gaussian_weight += gaussian_filter[j]
-	# Normalize it such that its sum is 1
-	for j in range(filter_size):
-		gaussian_filter[j] /= gaussian_weight
-	
-<<<<<<< HEAD
-	print("\n")
-=======
->>>>>>> 5fc00253
-	# Now loop on the curve, computing the pointwise curvature, filtering it, and splitting the curve when necessary
-	section_start = 0  # Start index of the section (first index to have a low enough curvature)
-	section_end = 0    # End index of the section (first index to have a curvature too high)
-	# No curvature calculation on the extreme point, we need both adjacent vectors
-	for i in range(1, line_view.shape[1]-1):
-		# Calculate the previous and next vectors around this point
-		prev_vector_x = line_view[0, i] - line_view[0, i-1]
-		prev_vector_y = line_view[1, i] - line_view[1, i-1]
-		next_vector_x = line_view[0, i+1] - line_view[0, i]
-		next_vector_y = line_view[1, i+1] - line_view[1, i]
-		prev_vector_norm = sqrt(prev_vector_x*prev_vector_x + prev_vector_y*prev_vector_y)
-		next_vector_norm = sqrt(next_vector_x*next_vector_x + next_vector_y*next_vector_y)
-
-		# Now, the curvature is the difference in angle between those two vectors, divided by the local mean length of a discrete curve segment
-		curvature = _acos_clip((prev_vector_x*next_vector_x + prev_vector_y*next_vector_y) / (prev_vector_norm * next_vector_norm)) / ((prev_vector_norm + next_vector_norm) / 2)
-		
-		# At first, initialize the buffer with this curvature value all over
-		if i == 1:
-			for j in range(filter_size):
-				curvature_buffer[j] = curvature
-		
-		curvature_buffer[curvature_index] = curvature
-		
-		# To keep the previous curvatures up to `filter_size` values, we need a queue
-		# But as it’s fixed-size, no need to use an expensive structure, just use an array and cycle over it
-		# with a modulo to keep track of the order of arrival.
-		# WARNING : This requires Python-style modulo (or Real™ modulo), that makes negative % positive cycle back to positive,
-		#           unlike C-style or JS-style *remainder* operator that makes a modulo like if the number was positive but shoves a minus sign in front of it
-		smooth_curvature = 0
-		for j in range(filter_size):
-			smooth_curvature += gaussian_filter[j]*curvature_buffer[(curvature_index - (filter_size - j - 1)) % filter_size]
-		
-		print(smooth_curvature)
-		# Increment-and-cycle-back the index in the queue buffer for next time
-		curvature_index = (curvature_index + 1) % filter_size
-
-		# Now that we have the gaussian-filtered curvature, check if the too-high status has gone high-to-low (start a new section)
-		# or low-to-high (end of the section)
-		# The indices are `- filter_size//2` because `smooth_curvature` is the result of the gaussian filter around the value
-		# at the middle of the filter, that is `filter_size//2` points backwards
-		if previous_curvature >= 0:
-			# Was bad, is now ok -> start a new section
-			if (smooth_curvature < max_curvature) and (previous_curvature >= max_curvature):
-				section_start = i - filter_size//2
-			# Was ok, now bad -> end the section, split the curve and add the section to the list
-			elif (smooth_curvature >= max_curvature) and (previous_curvature < max_curvature):
-				section_end = i - filter_size//2
-				# Check the size and length of the section
-				if section_end - section_start > min_branch_size + 1:
-					section = line[:, section_start:section_end]
-					if trajeometry.line_length(section) > min_branch_length:
-						cluster_lines.append(section)
-		previous_curvature = smooth_curvature
-	
-	# As the curvature check is always `filter_size//2` back, we need to check the last few points
-	# with the last local curvature value. This isn’t critical, but it helps eliminating weird angles at the end of curves
-	for i in range(filter_size // 2):
-		curvature_buffer[curvature_index] = curvature
-		smooth_curvature = 0
-		for j in range(filter_size):
-			smooth_curvature += gaussian_filter[j]*curvature_buffer[(curvature_index - (filter_size - j - 1)) % filter_size]
-<<<<<<< HEAD
-		print(smooth_curvature)
-=======
->>>>>>> 5fc00253
-
-		curvature_index = (curvature_index + 1) % filter_size
-		if previous_curvature >= 0:
-			if (smooth_curvature < max_curvature) and (previous_curvature >= max_curvature):
-				section_start = line_view.shape[1] - filter_size//2 + i
-			elif (smooth_curvature >= max_curvature) and (previous_curvature < max_curvature):
-				section_end = line_view.shape[1] - filter_size//2 + i
-				if section_end - section_start > min_branch_size + 1:
-					section = line[:, section_start:section_end]
-					if trajeometry.line_length(section) > min_branch_length:
-						cluster_lines.append(section)
-		previous_curvature = smooth_curvature
-
-	# Now we need to check a few things to make sure not to forget some sections
-	# First, at this point, if `section_start` is further than `section_end`,
-	# a sections has been started but has remained valid until the end, so we need to add it as is till the end
-	if section_start > section_end:
-		if line_view.shape[1] - section_start > min_branch_size + 1:
-			section = line[:, section_start:]
-			if trajeometry.line_length(section) > min_branch_length:
-				cluster_lines.append(section)
-	# And if both start and end are still 0, no splits have taken place at all, so add the whole curve
-	elif section_start == 0 and section_end == 0:
-		if line_view.shape[1] > min_branch_size + 1 and trajeometry.line_length(line) > min_branch_length:
-			cluster_lines.append(line)
-	
-	free(gaussian_filter)
-	free(curvature_buffer)
-
-	return cluster_lines
-
-
-cdef void _fit_line(_MergeState* result, double[:, :] line1, double[:, :] line2, Py_ssize_t start1, Py_ssize_t end1, Py_ssize_t start2, Py_ssize_t end2):
-	"""Check mergeability by fitting a line for all points from line1[start1:end1] and line2[start2:end2]
-	   - result       : _MergeState* : Merge check result to fill
-	   - line1        : double[2, N] : First curve to check
-	   - line2        : double[2, M] : Second curve to check
-	   - start1, end1 : Py_ssize_t   : Range of indices to use for the regression in line1 (start inclusive, end exclusive)
-	   - start2, end2 : Py_ssize_t   : Range of indices to use for the regression in line2 (start inclusive, end exclusive)
-	"""
-	# As always in this program, we use PCA instead of the usual linear regression techniques,
-	# because the latter are to infer linear *functions* y(x), while we’re looking for geometric lines in the plane,
-	cdef Py_ssize_t npoints = (end1 - start1) + (end2 - start2), i
-	cdef double[2] eigenvalues
-	cdef double[2][2] eigenvectors
-	cdef double* points_ptr = <double*> malloc(2 * npoints * sizeof(double))
-	cdef double[:, ::1] points = <double[:2, :npoints:1]> points_ptr
-
-	# Copy the relevant points in a buffer
-	for i in range(start1, end1):
-		points[0, i - start1] = line1[0, i]
-		points[1, i - start1] = line1[1, i]
-	for i in range(start2, end2):
-		points[0, end1 - start1 + i - start2] = line2[0, i]
-		points[1, end1 - start1 + i - start2] = line2[1, i]
-	
-	# Compute the PCA of those points
-	if not trajutil.pca_2x2(points, eigenvalues, eigenvectors):
-		result.error = INFINITY
-		return
-		
-	# Then we can just transform the points in PCA space and compute the MSE with the distances along the secondary component
-	# To save us a bit of computation, we can just calculate the value along the secondary component
-	# This is not very clean, but as we won’t use the original `points` again, let’s store the ev2 coordinate in points[1]
-	# to avoid recalculating or allocating another buffer
-	cdef double ev2_mean = 0
-	for i in range(npoints):
-		points[1, i] = eigenvectors[1][0] * points[0, i] + eigenvectors[1][1] * points[1, i]
-		ev2_mean += points[1, i]
-	ev2_mean /= npoints
-	
-	result.error = 0
-	for i in range(npoints):
-		result.error += (points[1, i] - ev2_mean)**2
-	result.error = sqrt(result.error / npoints)
-
-	free(points_ptr)
-
-cdef void _kasa_accumulate(_KasaAccumulator* accumulator, double[:, :] line, Py_ssize_t start, Py_ssize_t end):
-	"""Compute all necessary sums for the Kåsa circular regression method over line[start:end]
-	   - accumulator : _KasaAccumulator* : Structure with the actual accumulators
-	   - line        : double[:, :]      : Line to accumulate over
-	   - start, end  : Py_ssize_t        : Index range to accumulate over (start inclusive, end exclusive)
-	"""
-	cdef Py_ssize_t i
-	for i in range(start, end):
-		# To solve the Kåsa circular regression, we need the sums of all values of x, x², x³, y, y², y³, xy, x²y and xy²
-		accumulator.sum_x   += line[0, i]
-		accumulator.sum_y   += line[1, i]
-		accumulator.sum_xx  += line[0, i]*line[0, i]
-		accumulator.sum_yy  += line[1, i]*line[1, i]
-		accumulator.sum_xxx += line[0, i]*line[0, i]*line[0, i]
-		accumulator.sum_yyy += line[1, i]*line[1, i]*line[1, i]
-		accumulator.sum_xy  += line[0, i]*line[1, i]
-		accumulator.sum_xxy += line[0, i]*line[0, i]*line[1, i]
-		accumulator.sum_xyy += line[0, i]*line[1, i]*line[1, i]
-
-cdef void _fit_arc_kasa(_MergeState* result, double[:, :] line1, double[:, :] line2, Py_ssize_t start1, Py_ssize_t end1, Py_ssize_t start2, Py_ssize_t end2):
-	"""Fit a circular arc to all points in line1[start1:end1] and line2[start2:end2]
-	   - result       : _MergeState* : Merge check result to fill
-	   - line1        : double[2, N] : First line to check
-	   - line2        : double[2, M] : Second line to check
-	   - start1, end1 : Py_ssize_t   : Index range to use for the regression on line1 (start inclusive, end exclusive)
-	   - start2, end2 : Py_ssize_t   : Index range to use for the regression on line2 (start inclusive, end exclusive)
-	"""
-	# Fit a circle arc with Kåsa’s method
-	# We use this method because it is linear, and as such, much more efficient than the non-linear regression methods
-	# that require heavy iterative algorithms. Even though the results are not the same, it’s perfect for our use case
-	
-	# Compute the sums over all relevant points on both lines
-	cdef _KasaAccumulator accumulator = _KasaAccumulator(sum_x = 0, sum_y = 0, sum_xx = 0, sum_yy = 0, sum_xxx = 0, sum_yyy = 0, sum_xy = 0, sum_xxy = 0, sum_xyy = 0)
-	_kasa_accumulate(&accumulator, line1, start1, end1)
-	_kasa_accumulate(&accumulator, line2, start2, end2)
-	
-	# Intermediate results
-	cdef Py_ssize_t npoints = (end2 - start2) + (end1 - start1)
-	cdef double alpha = 2 * (accumulator.sum_x**2 - npoints * accumulator.sum_xx)
-	cdef double beta = 2 * (accumulator.sum_x*accumulator.sum_y - npoints * accumulator.sum_xy)
-	cdef double gamma = 2 * (accumulator.sum_y**2 - npoints * accumulator.sum_yy)
-	cdef double delta = accumulator.sum_xx*accumulator.sum_x - npoints*accumulator.sum_xxx + accumulator.sum_x*accumulator.sum_yy - npoints*accumulator.sum_xyy
-	cdef double epsilon = accumulator.sum_xx*accumulator.sum_y - npoints*accumulator.sum_yyy + accumulator.sum_y*accumulator.sum_yy - npoints*accumulator.sum_xxy
-
-	# Center of the circle
-	result.center_x = (delta*gamma - epsilon*beta) / (alpha*gamma - beta**2)
-	result.center_y = (alpha*epsilon - beta*delta) / (alpha*gamma - beta**2)
-	
-	# Now, this method only gives us the center of the circle
-	# Then the radius is just the mean of distances to the center
-	result.radius = 0
-	for i in range(start1, end1):
-		result.radius += sqrt((line1[0, i] - result.center_x)**2 + (line1[1, i] - result.center_y)**2)
-	for i in range(start2, end2):
-		result.radius += sqrt((line2[0, i] - result.center_x)**2 + (line2[1, i] - result.center_y)**2)
-	result.radius /= npoints
-
-	# And finally, the RMS error with distance_to_center - radius as base error
-	result.error = 0
-	for i in range(start1, end1):
-		result.error += (sqrt((line1[0, i] - result.center_x)**2 + (line1[1, i] - result.center_y)**2) - result.radius) ** 2
-	for i in range(start2, end2):
-		result.error += (sqrt((line2[0, i] - result.center_x)**2 + (line2[1, i] - result.center_y)**2) - result.radius) ** 2
-	result.error = sqrt(result.error / npoints)
-
-
-cdef _MergeState check_mergeability(double[:, :] line1, double[:, :] line2, Py_ssize_t estimate_start, Py_ssize_t estimate_end, double merge_max_distance, double max_angle_diff, double max_rmse):
-	"""Check whether two curves can be joined, and how
-	   First check whether a simple line joint can do the job, then with a circle arc
-	   - line1                        : double[2, N] : First line to check
-	   - line2                        : double[2, M] : Second line to check
-	   - estimate_start, estimate_end : Py_ssize_t   : Range index for the joint fittings, relative to the closest points between both curves
-	   - merge_max_distance           : double       : Curves with relative distance higher than this value can never be merged
-	   - max_angle_diff               : double       : Curves with relative angle in radians higher than this value can never be merged
-	   - max_rmse                     : double       : Curves can be merged when one of the fitting methods produces a Root Mean Squared Error lower than this threshold
-	<---------------------------------- _MergeState  : Check result with all necessary information, check the structure definition
-	"""
-	cdef _MergeState result = _MergeState(merge=False, flip1=False, flip2=False, arc=False, center_x=NAN, center_y=NAN, radius=NAN, error=INFINITY, distance=NAN)
-	cdef Py_ssize_t line1_length = line1.shape[1], line2_length = line2.shape[1]
-	
-	# The lines could be in any direction
-	# We need the points and vectors that directly face each other
-	# Those are the squared distance to save a few sqrt() calls
-	cdef double extreme_distance_00 = (line1[0, 0] - line2[0, 0])**2 + (line1[1, 0] - line2[1, 0])**2
-	cdef double extreme_distance_10 = (line1[0, line1_length-1] - line2[0, 0])**2 + (line1[1, line1_length-1] - line2[1, 0])**2
-	cdef double extreme_distance_01 = (line1[0, 0] - line2[0, line2_length-1])**2 + (line1[1, 0] - line2[1, line2_length-1])**2
-	cdef double extreme_distance_11 = (line1[0, line1_length-1] - line2[0, line2_length-1])**2 + (line1[1, line1_length-1] - line2[1, line2_length-1])**2
-
-	# To concatenate them at the end, the lines must be like 0 --line1--> -1 |----| 0 --line2--> -1
-	# So the closest points must be line1[-1] and line2[0]
-	# So flip 1 if the closest point is 0, flip 2 if the closest point is -1
-	if extreme_distance_00 <= extreme_distance_01 and extreme_distance_00 <= extreme_distance_10 and extreme_distance_00 <= extreme_distance_11:
-		result.distance = sqrt(extreme_distance_00)
-		result.flip1 = True
-		result.flip2 = False
-	elif extreme_distance_01 <= extreme_distance_00 and extreme_distance_01 <= extreme_distance_10 and extreme_distance_01 <= extreme_distance_11:
-		result.distance = sqrt(extreme_distance_01)
-		result.flip1 = True
-		result.flip2 = True
-	elif extreme_distance_10 <= extreme_distance_00 and extreme_distance_10 <= extreme_distance_01 and extreme_distance_10 <= extreme_distance_11:
-		result.distance = sqrt(extreme_distance_10)
-		result.flip1 = False
-		result.flip2 = False
-	else:
-		result.distance = sqrt(extreme_distance_11)
-		result.flip1 = False
-		result.flip2 = True
-
-	# The closest points are too far away -> ditch this combination
-	if result.distance > merge_max_distance:
-		return result
-	
-	# Get the initial points and vectors, and the estimate index ranges depending on the flip status of both curves
-	cdef Py_ssize_t start1, start2, end1, end2
-	cdef double[2] point1, point2, vector1, vector2, joint_vector
-	if result.flip1:
-		start1 = estimate_start
-		end1 = estimate_end
-		point1[0] = line1[0, 0]
-		point1[1] = line1[1, 0]
-		vector1[0] = point1[0] - line1[0, 1]
-		vector1[1] = point1[1] - line1[1, 1]
-	else:
-		start1 = line1.shape[1] - estimate_end
-		end1 = line1.shape[1] - estimate_start
-		point1[0] = line1[0, line1_length - 1]
-		point1[1] = line1[1, line1_length - 1]
-		vector1[0] = point1[0] - line1[0, line1_length - 2]
-		vector1[1] = point1[1] - line1[1, line1_length - 2]
-	if result.flip2:
-		start2 = line2.shape[1] - estimate_end
-		end2 = line2.shape[1] - estimate_start
-		point2[0] = line2[0, line2_length - 1]
-		point2[1] = line2[1, line2_length - 1]
-		# We need it reversed to compare its angle with the joint vector that goes 1 -> 2
-		vector2[0] = -(point2[0] - line2[0, line2_length - 2])
-		vector2[1] = -(point2[1] - line2[1, line2_length - 2])
-	else:
-		start2 = estimate_start
-		end2 = estimate_end
-		point2[0] = line2[0, 0]
-		point2[1] = line2[1, 0]
-		vector2[0] = -(point2[0] - line2[0, 1])
-		vector2[1] = -(point2[1] - line2[1, 1])
-	
-	# Get the vector from point1 to point2, and fail if the extreme vector of one of the curves differs too much from it
-	joint_vector[0] = point2[0] - point1[0]
-	joint_vector[1] = point2[1] - point1[1]
-	if trajeometry.vector_angle(vector1, joint_vector) > max_angle_diff or trajeometry.vector_angle(vector2, joint_vector) > max_angle_diff:
-		return result
-	
-	# Clamp the estimate range to the amount of points
-	if start1 < 0: start1 = 0
-	if start2 < 0: start2 = 0
-	if end1 >= line1.shape[1]: end1 = line1.shape[1]
-	if end2 >= line2.shape[1]: end2 = line2.shape[1]
-
-	# Try the line fitting
-	_fit_line(&result, line1, line2, start1, end1, start2, end2)
-	if result.error < max_rmse:
-		result.merge = True
-		result.arc = False
-		return result
-
-	# If it’s unsatisfactory, check with a circle arc
-	_fit_arc_kasa(&result, line1, line2, start1, end1, start2, end2)
-	if result.error < max_rmse:
-		result.merge = True
-		result.arc = True
-	
-	# Nope, nothing is satisfactory, return with .merge=False
-	return result
-
-cdef cnp.ndarray _join_curves_line(_MergeState merge_result, double[:, :] line1, double[:, :] line2):
-	"""Join two curves with a line between the extreme points
-	   - merge_result : _MergeState     : Merge check result on which to base the operation
-	   - line1        : double[2, N]    : First line to join
-	   - line2        : double[2, M]    : Second line to join
-	<------------------ ndarray[2, M+N] : Resulting joined curve
-	"""
-	cdef cnp.ndarray merged_line = np.empty((2, line1.shape[1] + line2.shape[1]))
-	cdef double[:, ::1] merged_line_view = merged_line
-	cdef Py_ssize_t i
-
-	# Just concatenate them, it will make a straight segment that will get resampled later
-	for i in range(line1.shape[1]):
-		if merge_result.flip1:
-			merged_line_view[:, i] = line1[:, line1.shape[1] - i - 1]
-		else:
-			merged_line_view[:, i] = line1[:, i]
-	for i in range(line2.shape[1]):
-		if merge_result.flip2:
-			merged_line_view[:, line1.shape[1] + i] = line2[:, line2.shape[1] - i - 1]
-		else:
-			merged_line_view[:, line1.shape[1] + i] = line2[:, i]
-	return merged_line
-
-cdef cnp.ndarray _join_curves_arc(_MergeState merge_result, double[:, :] line1, double[:, :] line2, double branch_step):
-	"""Join two curves with a circle arc between the extreme points
-	   - merge_result : _MergeState          : Merge check result with the arc parameters
-	   - line1        : double[2, N]         : First curve to join
-	   - line2        : double[2, M]         : Second curve to join
-	   - branch_step  : double               : Base distance between curve points for the interpolation
-	<------------------ double[2, N + x + M] : Joined and interpolated curve"""
-	# Get the relevant extreme points
-	cdef double[2] last_point1, last_point2
-	if merge_result.flip1:
-		last_point1[0] = line1[0, 0]
-		last_point1[1] = line1[1, 0]
-	else:
-		last_point1[0] = line1[0, line1.shape[1] - 1]
-		last_point1[1] = line1[1, line1.shape[1] - 1]
-	if merge_result.flip2:
-		last_point2[0] = line2[0, line2.shape[1] - 1]
-		last_point2[1] = line2[1, line2.shape[1] - 1]
-	else:
-		last_point2[0] = line2[0, 0]
-		last_point2[1] = line2[1, 0]
-	
-	# Compute the vectors from the center of the circle to those extreme points
-	# The interpolation arc is over the relative angle between those two vectors
-	cdef double[2] center_vector1, center_vector2 
-	center_vector1[0] = last_point1[0] - merge_result.center_x
-	center_vector1[1] = last_point1[1] - merge_result.center_y
-	center_vector2[0] = last_point2[0] - merge_result.center_x
-	center_vector2[1] = last_point2[1] - merge_result.center_y
-	cdef double joint_angle = trajeometry.vector_angle(center_vector1, center_vector2)
-
-	# branch_step / radius is the angle step around that circle in radians
-	# N angle steps -> N - 1 intermediate points
-	cdef double angle_step = branch_step / merge_result.radius
-	cdef Py_ssize_t i, joint_points = <Py_ssize_t> (joint_angle / angle_step - 1)
-	
-	cdef cnp.ndarray merged_line = np.empty((2, line1.shape[1] + joint_points + line2.shape[1]))
-	cdef double[:, ::1] merged_line_view = merged_line
-
-	# Copy the original lines at their respective positions
-	for i in range(line1.shape[1]):
-		if merge_result.flip1:
-			merged_line_view[:, i] = line1[:, line1.shape[1] - i - 1]
-		else:
-			merged_line_view[:, i] = line1[:, i]
-	for i in range(line2.shape[1]):
-		if merge_result.flip2:
-			merged_line_view[:, line1.shape[1] + joint_points + i] = line2[:, line2.shape[1] - i - 1]
-		else:
-			merged_line_view[:, line1.shape[1] + joint_points + i] = line2[:, i]
-	
-	# Then interpolate between the center vectors
-	# The joint points are just the center vectors rotated by the angle step, and with their lengths interpolated
-	cdef double center_vector1_norm = sqrt(center_vector1[0]*center_vector1[0] + center_vector1[1]*center_vector1[1])
-	cdef double center_vector2_norm = sqrt(center_vector2[0]*center_vector2[0] + center_vector2[1]*center_vector2[1])
-	cdef double rotation_angle, length_factor
-	for i in range(joint_points):
-		rotation_angle = angle_step * (i + 1)
-		length_factor = (rotation_angle*center_vector2_norm + (joint_angle - rotation_angle)*center_vector1_norm) / (joint_angle * center_vector1_norm)
-		merged_line_view[0, line1.shape[1] + i] = (cos(rotation_angle)*center_vector1[0] - sin(rotation_angle)*center_vector1[1]) * length_factor + merge_result.center_x
-		merged_line_view[1, line1.shape[1] + i] = (sin(rotation_angle)*center_vector1[0] + cos(rotation_angle)*center_vector1[1]) * length_factor + merge_result.center_y
-	return merged_line
-
-@cython.wraparound(False)
-@cython.boundscheck(False)
-@cython.initializedcheck(False)
-cpdef list filter_lines(list lines, int savgol_degree=2, int initial_filter_window=20, int smoothing_filter_window=12, double branch_step=1, double min_branch_length=5, double min_line_length=5, double max_curvature=1, int curvature_filter_size=7, double curvature_filter_deviation=1, double merge_max_distance=100, Py_ssize_t estimate_start=2, Py_ssize_t estimate_end=8, double max_angle_diff=1, double max_rmse=1):
-	"""Take a list of discrete curves, smooth them, split them at angles and merge those that would make continuous curves,
-	   such that the result is a set of smooth discrete curves
-	   - lines                        : list<ndarray[2, N]> : List of discrete curves
-	   - savgol_degree                : int                 : Polynomial degree of the Savitzky-Golay filters used to smooth curves
-	   - initial_filter_window        : int                 : Size of the window of the Savitzky-Golay filter applied before doing anything else
-	   - smoothing_filter_window      : int                 : Size of the final Savitzky-Golay filter used to smooth the resulting curves
-	   - branch_step                  : double              : Curves are resampled to have point at this distance from one another
-	   - min_branch_length            : double              : Minimum length (in curve length units) of intermediate curve sections, shorter sections are eliminated
-	   - min_line_length              : double              : Minimum length of the resulting curves, shorter curves are eliminated
-	   - max_curvature                : double              : Curves are split when their curvature in rad/unit exceeds this threshold
-	   - curvature_filter_size        : int                 : Size of the gaussian filter used to smooth the curvature in `cut_line_angles`
-	   - curvature_filter_deviation   : double              : Standard deviation σ of the gaussian filter used to smooth the curvature in `cut_line_angles`
-	   - merge_max_distance           : double              : Maximum distance at which two curves can be merged together
-	   - estimate_start, estimate_end : Py_ssize_t          : Range index for the joint fittings, relative to the closest points between both curves
-	   - max_angle_diff               : double              : Maximum relative angle in radians at which two curves can be merged together
-	   - merge_score_threshold        : double              : Maximum score at which two curves are considered candidate for merge
-	   - max_rmse                     : double              : Maximum value of the Root Mean Squared Error with the fitted estimator to accept a merge
-	<---------------------------------- list<ndarray[2, M]> : List of resulting discrete curves. There are no guarantees of size, number of curves or any correspondance whatsoever with the initial curves
-	"""
-	
-	# Filter the extracted branches, and cut them where the angle gets too sharp, to avoid rough edges getting in the way of merging
-	cdef Py_ssize_t i
-	cdef list cut_lines = []
-	for line in lines:
-		if line.shape[1] > savgol_degree + 1 and trajeometry.line_length(line) > min_branch_length:
-			# Smooth the branch, at this points it is contiguous pixel coordinates
-			resampled_branch = trajeometry.resample_curve(line, branch_step)
-			if resampled_branch.shape[1] <= savgol_degree + 1:
-				continue
-			
-<<<<<<< HEAD
-			filtered_branch = trajeometry.savgol_filter(resampled_branch, trajeometry.savgol_window(initial_filter_window, resampled_branch.shape[1]), savgol_degree)
-			if filtered_branch.shape[1] > savgol_degree + 1:
-				cluster_lines.extend(cut_line_angles(filtered_branch, curvature_filter_size, curvature_filter_deviation, savgol_degree, min_branch_length, max_curvature))
-=======
-			cut_lines.extend(cut_line_angles(resampled_branch, curvature_filter_size, curvature_filter_deviation, savgol_degree, min_branch_length, max_curvature))
-	
-	cdef list cluster_lines = []
-	for i, line in enumerate(cut_lines):
-		if line.shape[1] > savgol_degree + 1:
-			filtered_branch = trajeometry.savgol_filter(line, trajeometry.savgol_window(initial_filter_window, line.shape[1]), savgol_degree)
-			if filtered_branch.shape[1] > savgol_degree + 1:
-				cluster_lines.append(filtered_branch)
-				
->>>>>>> 5fc00253
-
-	# Merge lines that are in the continuity of each other
-	# This checks all the combinations of line and merge them when possible
-	
-	# This is a cache of combinations already checked, to avoid repeating work
-	# All this is repeated until no more lines are deemed similar enough to be merged together
-	# Cython ctuples are great but have no == operator, so we’re forced to use C++ pairs
-	cdef double[:, :] line1, line2
-	cdef cset[pair[Py_ssize_t, Py_ssize_t]] passed_combinations
-	cdef cset[pair[Py_ssize_t, Py_ssize_t]].iterator it
-
-	cdef _MergeState merge_candidate, merge_result = _MergeState(merge=False, flip1=False, flip2=False, arc=False, center_x=NAN, center_y=NAN, radius=NAN, error=INFINITY, distance=NAN)
-	cdef Py_ssize_t index1, index2, merge_index = -1
-	while True:
-		for index1 in range(len(cluster_lines)):
-			merge_result.merge = False
-			line1 = cluster_lines[index1]
-
-			for index2 in range(index1+1, len(cluster_lines)):
-				if passed_combinations.find(pair[Py_ssize_t, Py_ssize_t](index1, index2)) != passed_combinations.end():
-					continue  # Already done, skip
-
-				line2 = cluster_lines[index2]
-				merge_candidate = check_mergeability(line1, line2, estimate_start, estimate_end, merge_max_distance, max_angle_diff, max_rmse)
-				# Lines can be merged and they are the best candidates yet : set them as the current merge candidate
-				if merge_candidate.merge:
-					if not merge_result.merge or merge_candidate.error*merge_candidate.distance < merge_result.error*merge_result.distance:
-						merge_result = merge_candidate
-						merge_index = index2
-
-				passed_combinations.insert(pair[Py_ssize_t, Py_ssize_t](index1, index2))
-			
-			# There is a merge candidate : merge the lines
-			if merge_result.merge:
-				# Remove the old lines and add the new, merged one
-				line2 = cluster_lines[merge_index]
-				cluster_lines.pop(max(index1, merge_index))
-				cluster_lines.pop(min(index1, merge_index))
-
-				# Join the curve with the right joint type
-				if merge_result.arc:
-					merged_line = _join_curves_arc(merge_result, line1, line2, branch_step)
-				else:
-					merged_line = _join_curves_line(merge_result, line1, line2)
-								
-				cluster_lines.append(merged_line)
-
-				# Remove the combinations that include the merged lines, to check them again
-				# This should not be necessary, except for candidates that have been put away before and may be able to merge now
-				# Also update the indices in the other combinations, as the merged lines have been removed
-				it = passed_combinations.begin()
-				while it != passed_combinations.end():
-					combination = deref(it)
-					if combination.first == index1 or combination.second == index1 or combination.first == merge_index or combination.second == merge_index:
-						it = passed_combinations.erase(it)
-					else:
-						# Decrement the indices to account for the removal of lines at index `index1` and `merge_index`
-						# Decrement by 2 if it was after both lines, by 1 if it was after only one of them
-						if combination.first > index1 and combination.first > merge_index:
-							deref(it).first -= 2
-						elif combination.first > index1 or combination.first > merge_index:
-							deref(it).first -= 1
-						
-						if combination.second > index1 and combination.second > merge_index:
-							deref(it).second -= 2
-						elif combination.second > index1 or combination.second > merge_index:
-							deref(it).second -= 1
-						postinc(it)
-				break  # Break the current loop and start over with the merged lines
-		else:
-			break  # There have been no breaks in all this process -> quit, no more merges possible
-	
-	# Smooth and filter the resulting lines, eliminate those that might be too short
-	cdef list final_lines = []
-	for line in cluster_lines:
-		if trajeometry.line_length(line) > min_line_length:
-			resampled_line = trajeometry.resample_curve(line, branch_step)
-			filtered_line = trajeometry.savgol_filter(resampled_line, trajeometry.savgol_window(smoothing_filter_window, resampled_line.shape[1]), savgol_degree)
-			final_lines.append(filtered_line)
-
+# distutils: language=c++
+# cython: boundscheck=False, wraparound=False, initializedcheck=False
+
+#   Copyright 2023 Grégori MIGNEROT, Élian BELMONTE, Benjamin STACH
+#
+#   Licensed under the Apache License, Version 2.0 (the "License");
+#   you may not use this file except in compliance with the License.
+#   You may obtain a copy of the License at
+#
+#       http://www.apache.org/licenses/LICENSE-2.0
+#
+#   Unless required by applicable law or agreed to in writing, software
+#   distributed under the License is distributed on an "AS IS" BASIS,
+#   WITHOUT WARRANTIES OR CONDITIONS OF ANY KIND, either express or implied.
+#   See the License for the specific language governing permissions and
+#   limitations under the License.
+
+"""
+Module that does curve extraction from binary images
+"""
+
+import numpy as np
+
+import trajeometry
+
+cimport cython
+cimport trajutil
+cimport trajeometry
+cimport numpy as cnp
+from cython.operator cimport dereference as deref, postincrement as postinc
+from libc.math cimport sqrt, acos, exp, M_PI, INFINITY, NAN, cos, sin
+from libc.stdlib cimport malloc, free
+from libcpp.deque cimport deque
+from libcpp.vector cimport vector
+from libcpp.set cimport set as cset
+from libcpp.utility cimport pair
+from numpy cimport uint8_t
+
+
+cdef extern from "<algorithm>" namespace "std":
+	T max[T](T a, T b)
+	T min[T](T a, T b)
+
+
+# Result of a joining capability check
+cdef struct _MergeState:
+	bint merge        # True => the lines can be merged, False => they don’t
+	bint flip1        # Whether to flip the first line before concatenation
+	bint flip2        # Whether to flip the second line before concatenation
+	bint arc          # Whether the join is a circle arc
+	double center_x   # Circle arc center
+	double center_y   # Can’t make it an array without MSVC complaining
+	double radius     # Circle arc radius
+	double error      # Mean squared error of the merge
+	double distance   # Minimal distance between the lines
+
+# Accumulator used to solve circular regression by Kåsa’s method
+cdef struct _KasaAccumulator:
+	double sum_x
+	double sum_xx
+	double sum_xxx
+	double sum_y
+	double sum_yy
+	double sum_yyy
+	double sum_xy
+	double sum_xxy
+	double sum_xyy
+
+cdef double _acos_clip(double val):
+	"""Utility function, when we try to get the angle between two vectors using the dot product,
+	   sometimes floating-points shenanigans make the cos value get a little bit outside [-1, 1],
+	   so this puts it back into the right range and computes the arccos"""
+	if val < -1:
+		return acos(-1)
+	elif val > 1:
+		return acos(1)
+	else:
+		return acos(val)
+
+@cython.wraparound(False)
+@cython.boundscheck(False)
+cdef int _neighbor_count(uint8_t[:, ::1] remainder, Py_ssize_t base_y, Py_ssize_t base_x) noexcept nogil:
+	"""Count the 8-neighbors of a point in `remainder`
+	   - remainder      : uint8_t[y, x] : Binary image in which to count the neighbors
+	   - base_y, base_x : Py_ssize_t    : Point to count the neighbors of
+	<-------------------- int           : Number of 8-neighbors of that point
+	"""
+	cdef Py_ssize_t count = 0, y, x
+	for y in range(base_y - 1, base_y + 2):
+		if y < 0 or y >= remainder.shape[0]:
+			continue
+
+		for x in range(base_x - 1, base_x + 2):
+			if (x == base_x and y == base_y) or x < 0 or x >= remainder.shape[1]:
+				continue
+			if remainder[y, x] > 0:
+				count += 1
+	return count
+
+@cython.wraparound(False)
+@cython.boundscheck(False)
+cdef void _extract_branch(uint8_t[:, ::1] remainder, deque[(Py_ssize_t, Py_ssize_t)]& branch, Py_ssize_t base_y, Py_ssize_t base_x, Py_ssize_t init_y, Py_ssize_t init_x):
+	"""Extract a single curve in the image, starting from point (base_y, base_x)
+	   - remainder      : uint8_t[y, x] : Binary values of the image, pixels at 0 are ignored
+	   - branch         : deque<(Py_ssize_t, Py_ssize_t)> : Branch to fill with discrete curve points, in order
+	   - base_y, base_x : Py_ssize_t : Position at which to start the extraction
+	   - init_y, init_x : Py_ssize_t : Position to consider as the previous point on the curve. Use only internal, set to -1 for unused.
+	"""
+	cdef Py_ssize_t[8][2] neighbors
+	cdef Py_ssize_t neighbor_index, y, x, i, best_neighbor1, best_neighbor2
+	cdef (Py_ssize_t, Py_ssize_t) last_point
+	cdef double sqdistance, max_sqdistance
+	cdef deque[(Py_ssize_t, Py_ssize_t)] subbranch
+	cdef deque[(Py_ssize_t, Py_ssize_t)].iterator it
+
+	# Return when there are no neighbors remaining
+	while True:
+		# Add the current point on the branch and remove it from the remainder
+		branch.push_back((base_y, base_x))
+		remainder[base_y, base_x] = 0
+
+		# Find the 8-neighborhood of the current base point
+		neighbor_index = 0
+		for y in range(base_y - 1, base_y + 2):
+			if y < 0 or y >= remainder.shape[0]:
+				continue
+
+			for x in range(base_x - 1, base_x + 2):
+				if (x == base_x and y == base_y) or x < 0 or x >= remainder.shape[1]:
+					continue
+				if remainder[y, x] > 0:
+					neighbors[neighbor_index] = [y, x]
+					neighbor_index += 1
+		
+		# No neighbors anymore : quit
+		if neighbor_index == 0:
+			return
+		# One neighbor : just add it and go forth with it
+		elif neighbor_index == 1:
+			base_y = neighbors[0][0]
+			base_x = neighbors[0][1]
+		# Two or more neighbors : some selection ought to take place
+		elif neighbor_index >= 2:
+			# First point on the branch and no init position, this is the initial point on the branch and goes multiple ways
+			# Select the two farthest apart neighbors, and add them at both ends of the branch
+			if branch.size() == 1 and init_y < 0 and init_x < 0:
+				# Select the neighbors that are farthest apart
+				max_sqdistance = 0
+				best_neighbor1 = best_neighbor2 = -1
+				for i in range(neighbor_index):
+					for j in range(neighbor_index):
+						if i == j:
+							continue
+						sqdistance = (neighbors[i][0] - neighbors[j][0])**2 + (neighbors[i][1] - neighbors[j][1])**2
+						if sqdistance > max_sqdistance:
+							max_sqdistance = sqdistance
+							best_neighbor1 = i
+							best_neighbor2 = j
+				# Remove the other neighbors, otherwise they could parasite the following loops
+				# Those are just line overthickness, if it is actually a branching curve, it will just
+				# clear the first pixel and be caught back later
+				for i in range(neighbor_index):
+					if i != best_neighbor1 and i != best_neighbor2:
+						remainder[neighbors[i][0], neighbors[i][1]] = 0
+				# Max square distance = 1 -> the neighbors farthest apart are adjacent pixels,
+				# so there is actually only one side to this branch, go with any of those two neighbors and ditch the other
+				if max_sqdistance == 1:
+					remainder[neighbors[best_neighbor2][0], neighbors[best_neighbor2][1]] = 0
+					base_y = neighbors[best_neighbor1][0]
+					base_x = neighbors[best_neighbor1][1]
+				# Otherwise, we need to go both ways. To do that, call _extract_branch recursively with a temporary deque,
+				# and an initial position to make sure it goes in the right direction (see the next part of the function)
+				else:
+					subbranch.clear()
+					_extract_branch(remainder, subbranch, neighbors[best_neighbor1][0], neighbors[best_neighbor1][1], base_y, base_x)
+					
+					# Then add it in reverse at the beginning of our branch, and continue this loop for the other direction
+					it = subbranch.begin()
+					while it != subbranch.end():
+						branch.push_front(deref(it))
+						postinc(it)
+					base_y = neighbors[best_neighbor2][0]
+					base_x = neighbors[best_neighbor2][1]
+			# There is a previous position, so we just need to select the one neighbor that is farthest from it
+			else:
+				# First point and initial position, we are in a recursive call and there are multiple neighbor,
+				# select the neighbor farthest from the initial point of the parent branch to make sure it goes in the right direction
+				if branch.size() == 1 and (init_y >= 0 and init_x >= 0):
+					last_point = (init_y, init_x)
+				# Just randomly found multiple neighbors on the curve, the previous position is just the previous point
+				else:
+					last_point = branch.back()
+				
+				# Maximize the distance to the previous position and find the farthest neighbor
+				max_sqdistance = 0
+				best_neighbor1 = -1
+				for i in range(neighbor_index):
+					sqdistance = (neighbors[i][0] - last_point[0])**2 + (neighbors[i][1] - last_point[1])**2
+					if sqdistance > max_sqdistance:
+						max_sqdistance = sqdistance
+						best_neighbor1 = i
+				# Delete the other neighbors completely, otherwise they could parasite the following loops
+				# Those are just line overthickness, if it is actually a branching curve, it will just
+				# clear the first pixel and be caught back later
+				for i in range(neighbor_index):
+					if i != best_neighbor1:
+						remainder[neighbors[i][0], neighbors[i][1]] = 0
+				
+				# And go to the next one
+				base_y = neighbors[best_neighbor1][0]
+				base_x = neighbors[best_neighbor1][1]
+
+
+@cython.wraparound(False)
+@cython.boundscheck(False)
+@cython.initializedcheck(False)
+cpdef list extract_branches(uint8_t[:, :] image, size_t min_size=1):
+	"""Extract all "branches", continuous, 1-pixel wide discrete curves in a binary image
+	   The points within a branch are in order, with no discontinuity
+	   - image    : uint8_t[y, x]       : Binary image in which to extract curves
+	   - min_size : size_t              : Minimal number of pixels in a branch to keep it
+	<-------------- list<ndarray[2, N]> : List of discrete curves in (x, y)ᵀ integer pixel coordinates
+	"""
+	cdef uint8_t* remainder_ptr = <uint8_t*> malloc(image.shape[0] * image.shape[1] * sizeof(uint8_t))
+	cdef uint8_t[:, ::1] remainder = <uint8_t[:image.shape[0], :image.shape[1]:1]> remainder_ptr
+	cdef deque[(Py_ssize_t, Py_ssize_t)] branch_build
+	cdef long[:, ::1] branch_view
+	cdef Py_ssize_t start_branches_count = -1
+	cdef list branches = []
+	cdef Py_ssize_t y, x
+	cdef size_t i
+
+	# We need a state mask to keep track of which points remain to be handled
+	# `remainder` is our state mask, 0 = to ignore (originally black pixel, or already handled),
+	# 1 = to be handled
+	for y in range(image.shape[0]):
+		for x in range(image.shape[1]):
+			if image[y, x] > 0:
+				remainder[y, x] = 1
+			else:
+				remainder[y, x] = 0
+	
+	# Now loop on the remainder, and extract a branch whenever we find an interesting point
+	# Normally, all curve points are handled in one go
+	for y in range(image.shape[0]):
+		for x in range(image.shape[1]):
+			# Nothing to see here
+			if remainder[y, x] == 0:
+				continue
+
+			# Check the amount of 8-neighbors this point has to know what to do
+			num_neighbors = _neighbor_count(remainder, y, x)
+
+			# Isolated point -> just discard it
+			if num_neighbors == 0:
+				remainder[y, x] = 0
+			# Has neighbors -> extract a branch
+			elif num_neighbors >= 1:
+				branch_build.clear()
+				_extract_branch(remainder, branch_build, y, x, -1, -1)
+				if branch_build.size() >= min_size:
+					# It is in a C++ deque, transfer the points in a fixed numpy array
+					branch = np.empty((2, branch_build.size()), dtype=int)
+					branch_view = branch
+					for i in range(branch_build.size()):
+						branch_view[0, i] = branch_build[i][1]
+						branch_view[1, i] = branch_build[i][0]
+					branches.append(branch)
+	
+	free(remainder_ptr)
+	return branches
+
+@cython.wraparound(False)
+@cython.boundscheck(False)
+@cython.initializedcheck(False)
+cpdef list cut_line_angles(line, int filter_size, double filter_deviation, int min_branch_size, double min_branch_length, double max_curvature):
+	"""Split a discrete curve where its curvature gets too high.
+	   The curvature is calculated locally in rad/length unit, and smoothed using a gaussian filter
+	   Here the measures are in "length units", this depends on the curve unit (pixels, meters, …)
+	   - line              : ndarray[2, N]       : Discrete curve to split
+	   - filter_size       : int                 : Size of the gaussian kernel
+	   - filter_deviation  : double              : Standard deviation σ of the gaussian filter
+	   - min_branch_size   : int                 : Only keep curve sections that have more points than `min_branch_size`
+	   - min_branch_length : double              : Only keep curve sections that are longer that `min_branch_length` length units
+	   - max_curvature     : double              : Split the curve when its curvature gets over this threshold in rad/length unit
+	<----------------------- list<ndarray[2, N]> : List of resulting curve sections
+	"""
+	cdef list cluster_lines = []
+	cdef Py_ssize_t section_start, section_end, i, j, curvature_index = 0
+	cdef double[:, :] line_view = line
+
+	cdef double* curvature_buffer = <double*>malloc(filter_size * sizeof(double))
+	cdef double* gaussian_filter = <double*>malloc(filter_size * sizeof(double))
+	cdef double gaussian_weight = 0, smooth_curvature, curvature = 0, previous_curvature = -1
+	cdef double prev_vector_x, prev_vector_y, next_vector_x, next_vector_y, prev_vector_norm, next_vector_norm
+	
+	# Precompute the gaussian filter kernel
+	for j in range(filter_size):
+		gaussian_filter[j] = exp(-(j-filter_size//2)**2 / (2*filter_deviation**2))
+		gaussian_weight += gaussian_filter[j]
+	# Normalize it such that its sum is 1
+	for j in range(filter_size):
+		gaussian_filter[j] /= gaussian_weight
+	
+	# Now loop on the curve, computing the pointwise curvature, filtering it, and splitting the curve when necessary
+	section_start = 0  # Start index of the section (first index to have a low enough curvature)
+	section_end = 0    # End index of the section (first index to have a curvature too high)
+	# No curvature calculation on the extreme point, we need both adjacent vectors
+	for i in range(1, line_view.shape[1]-1):
+		# Calculate the previous and next vectors around this point
+		prev_vector_x = line_view[0, i] - line_view[0, i-1]
+		prev_vector_y = line_view[1, i] - line_view[1, i-1]
+		next_vector_x = line_view[0, i+1] - line_view[0, i]
+		next_vector_y = line_view[1, i+1] - line_view[1, i]
+		prev_vector_norm = sqrt(prev_vector_x*prev_vector_x + prev_vector_y*prev_vector_y)
+		next_vector_norm = sqrt(next_vector_x*next_vector_x + next_vector_y*next_vector_y)
+
+		# Now, the curvature is the difference in angle between those two vectors, divided by the local mean length of a discrete curve segment
+		curvature = _acos_clip((prev_vector_x*next_vector_x + prev_vector_y*next_vector_y) / (prev_vector_norm * next_vector_norm)) / ((prev_vector_norm + next_vector_norm) / 2)
+		
+		# At first, initialize the buffer with this curvature value all over
+		if i == 1:
+			for j in range(filter_size):
+				curvature_buffer[j] = curvature
+		
+		curvature_buffer[curvature_index] = curvature
+		
+		# To keep the previous curvatures up to `filter_size` values, we need a queue
+		# But as it’s fixed-size, no need to use an expensive structure, just use an array and cycle over it
+		# with a modulo to keep track of the order of arrival.
+		# WARNING : This requires Python-style modulo (or Real™ modulo), that makes negative % positive cycle back to positive,
+		#           unlike C-style or JS-style *remainder* operator that makes a modulo like if the number was positive but shoves a minus sign in front of it
+		smooth_curvature = 0
+		for j in range(filter_size):
+			smooth_curvature += gaussian_filter[j]*curvature_buffer[(curvature_index - (filter_size - j - 1)) % filter_size]
+		
+		print(smooth_curvature)
+		# Increment-and-cycle-back the index in the queue buffer for next time
+		curvature_index = (curvature_index + 1) % filter_size
+
+		# Now that we have the gaussian-filtered curvature, check if the too-high status has gone high-to-low (start a new section)
+		# or low-to-high (end of the section)
+		# The indices are `- filter_size//2` because `smooth_curvature` is the result of the gaussian filter around the value
+		# at the middle of the filter, that is `filter_size//2` points backwards
+		if previous_curvature >= 0:
+			# Was bad, is now ok -> start a new section
+			if (smooth_curvature < max_curvature) and (previous_curvature >= max_curvature):
+				section_start = i - filter_size//2
+			# Was ok, now bad -> end the section, split the curve and add the section to the list
+			elif (smooth_curvature >= max_curvature) and (previous_curvature < max_curvature):
+				section_end = i - filter_size//2
+				# Check the size and length of the section
+				if section_end - section_start > min_branch_size + 1:
+					section = line[:, section_start:section_end]
+					if trajeometry.line_length(section) > min_branch_length:
+						cluster_lines.append(section)
+		previous_curvature = smooth_curvature
+	
+	# As the curvature check is always `filter_size//2` back, we need to check the last few points
+	# with the last local curvature value. This isn’t critical, but it helps eliminating weird angles at the end of curves
+	for i in range(filter_size // 2):
+		curvature_buffer[curvature_index] = curvature
+		smooth_curvature = 0
+		for j in range(filter_size):
+			smooth_curvature += gaussian_filter[j]*curvature_buffer[(curvature_index - (filter_size - j - 1)) % filter_size]
+
+		curvature_index = (curvature_index + 1) % filter_size
+		if previous_curvature >= 0:
+			if (smooth_curvature < max_curvature) and (previous_curvature >= max_curvature):
+				section_start = line_view.shape[1] - filter_size//2 + i
+			elif (smooth_curvature >= max_curvature) and (previous_curvature < max_curvature):
+				section_end = line_view.shape[1] - filter_size//2 + i
+				if section_end - section_start > min_branch_size + 1:
+					section = line[:, section_start:section_end]
+					if trajeometry.line_length(section) > min_branch_length:
+						cluster_lines.append(section)
+		previous_curvature = smooth_curvature
+
+	# Now we need to check a few things to make sure not to forget some sections
+	# First, at this point, if `section_start` is further than `section_end`,
+	# a sections has been started but has remained valid until the end, so we need to add it as is till the end
+	if section_start > section_end:
+		if line_view.shape[1] - section_start > min_branch_size + 1:
+			section = line[:, section_start:]
+			if trajeometry.line_length(section) > min_branch_length:
+				cluster_lines.append(section)
+	# And if both start and end are still 0, no splits have taken place at all, so add the whole curve
+	elif section_start == 0 and section_end == 0:
+		if line_view.shape[1] > min_branch_size + 1 and trajeometry.line_length(line) > min_branch_length:
+			cluster_lines.append(line)
+	
+	free(gaussian_filter)
+	free(curvature_buffer)
+
+	return cluster_lines
+
+
+cdef void _fit_line(_MergeState* result, double[:, :] line1, double[:, :] line2, Py_ssize_t start1, Py_ssize_t end1, Py_ssize_t start2, Py_ssize_t end2):
+	"""Check mergeability by fitting a line for all points from line1[start1:end1] and line2[start2:end2]
+	   - result       : _MergeState* : Merge check result to fill
+	   - line1        : double[2, N] : First curve to check
+	   - line2        : double[2, M] : Second curve to check
+	   - start1, end1 : Py_ssize_t   : Range of indices to use for the regression in line1 (start inclusive, end exclusive)
+	   - start2, end2 : Py_ssize_t   : Range of indices to use for the regression in line2 (start inclusive, end exclusive)
+	"""
+	# As always in this program, we use PCA instead of the usual linear regression techniques,
+	# because the latter are to infer linear *functions* y(x), while we’re looking for geometric lines in the plane,
+	cdef Py_ssize_t npoints = (end1 - start1) + (end2 - start2), i
+	cdef double[2] eigenvalues
+	cdef double[2][2] eigenvectors
+	cdef double* points_ptr = <double*> malloc(2 * npoints * sizeof(double))
+	cdef double[:, ::1] points = <double[:2, :npoints:1]> points_ptr
+
+	# Copy the relevant points in a buffer
+	for i in range(start1, end1):
+		points[0, i - start1] = line1[0, i]
+		points[1, i - start1] = line1[1, i]
+	for i in range(start2, end2):
+		points[0, end1 - start1 + i - start2] = line2[0, i]
+		points[1, end1 - start1 + i - start2] = line2[1, i]
+	
+	# Compute the PCA of those points
+	if not trajutil.pca_2x2(points, eigenvalues, eigenvectors):
+		result.error = INFINITY
+		return
+		
+	# Then we can just transform the points in PCA space and compute the MSE with the distances along the secondary component
+	# To save us a bit of computation, we can just calculate the value along the secondary component
+	# This is not very clean, but as we won’t use the original `points` again, let’s store the ev2 coordinate in points[1]
+	# to avoid recalculating or allocating another buffer
+	cdef double ev2_mean = 0
+	for i in range(npoints):
+		points[1, i] = eigenvectors[1][0] * points[0, i] + eigenvectors[1][1] * points[1, i]
+		ev2_mean += points[1, i]
+	ev2_mean /= npoints
+	
+	result.error = 0
+	for i in range(npoints):
+		result.error += (points[1, i] - ev2_mean)**2
+	result.error = sqrt(result.error / npoints)
+
+	free(points_ptr)
+
+cdef void _kasa_accumulate(_KasaAccumulator* accumulator, double[:, :] line, Py_ssize_t start, Py_ssize_t end):
+	"""Compute all necessary sums for the Kåsa circular regression method over line[start:end]
+	   - accumulator : _KasaAccumulator* : Structure with the actual accumulators
+	   - line        : double[:, :]      : Line to accumulate over
+	   - start, end  : Py_ssize_t        : Index range to accumulate over (start inclusive, end exclusive)
+	"""
+	cdef Py_ssize_t i
+	for i in range(start, end):
+		# To solve the Kåsa circular regression, we need the sums of all values of x, x², x³, y, y², y³, xy, x²y and xy²
+		accumulator.sum_x   += line[0, i]
+		accumulator.sum_y   += line[1, i]
+		accumulator.sum_xx  += line[0, i]*line[0, i]
+		accumulator.sum_yy  += line[1, i]*line[1, i]
+		accumulator.sum_xxx += line[0, i]*line[0, i]*line[0, i]
+		accumulator.sum_yyy += line[1, i]*line[1, i]*line[1, i]
+		accumulator.sum_xy  += line[0, i]*line[1, i]
+		accumulator.sum_xxy += line[0, i]*line[0, i]*line[1, i]
+		accumulator.sum_xyy += line[0, i]*line[1, i]*line[1, i]
+
+cdef void _fit_arc_kasa(_MergeState* result, double[:, :] line1, double[:, :] line2, Py_ssize_t start1, Py_ssize_t end1, Py_ssize_t start2, Py_ssize_t end2):
+	"""Fit a circular arc to all points in line1[start1:end1] and line2[start2:end2]
+	   - result       : _MergeState* : Merge check result to fill
+	   - line1        : double[2, N] : First line to check
+	   - line2        : double[2, M] : Second line to check
+	   - start1, end1 : Py_ssize_t   : Index range to use for the regression on line1 (start inclusive, end exclusive)
+	   - start2, end2 : Py_ssize_t   : Index range to use for the regression on line2 (start inclusive, end exclusive)
+	"""
+	# Fit a circle arc with Kåsa’s method
+	# We use this method because it is linear, and as such, much more efficient than the non-linear regression methods
+	# that require heavy iterative algorithms. Even though the results are not the same, it’s perfect for our use case
+	
+	# Compute the sums over all relevant points on both lines
+	cdef _KasaAccumulator accumulator = _KasaAccumulator(sum_x = 0, sum_y = 0, sum_xx = 0, sum_yy = 0, sum_xxx = 0, sum_yyy = 0, sum_xy = 0, sum_xxy = 0, sum_xyy = 0)
+	_kasa_accumulate(&accumulator, line1, start1, end1)
+	_kasa_accumulate(&accumulator, line2, start2, end2)
+	
+	# Intermediate results
+	cdef Py_ssize_t npoints = (end2 - start2) + (end1 - start1)
+	cdef double alpha = 2 * (accumulator.sum_x**2 - npoints * accumulator.sum_xx)
+	cdef double beta = 2 * (accumulator.sum_x*accumulator.sum_y - npoints * accumulator.sum_xy)
+	cdef double gamma = 2 * (accumulator.sum_y**2 - npoints * accumulator.sum_yy)
+	cdef double delta = accumulator.sum_xx*accumulator.sum_x - npoints*accumulator.sum_xxx + accumulator.sum_x*accumulator.sum_yy - npoints*accumulator.sum_xyy
+	cdef double epsilon = accumulator.sum_xx*accumulator.sum_y - npoints*accumulator.sum_yyy + accumulator.sum_y*accumulator.sum_yy - npoints*accumulator.sum_xxy
+
+	# Center of the circle
+	result.center_x = (delta*gamma - epsilon*beta) / (alpha*gamma - beta**2)
+	result.center_y = (alpha*epsilon - beta*delta) / (alpha*gamma - beta**2)
+	
+	# Now, this method only gives us the center of the circle
+	# Then the radius is just the mean of distances to the center
+	result.radius = 0
+	for i in range(start1, end1):
+		result.radius += sqrt((line1[0, i] - result.center_x)**2 + (line1[1, i] - result.center_y)**2)
+	for i in range(start2, end2):
+		result.radius += sqrt((line2[0, i] - result.center_x)**2 + (line2[1, i] - result.center_y)**2)
+	result.radius /= npoints
+
+	# And finally, the RMS error with distance_to_center - radius as base error
+	result.error = 0
+	for i in range(start1, end1):
+		result.error += (sqrt((line1[0, i] - result.center_x)**2 + (line1[1, i] - result.center_y)**2) - result.radius) ** 2
+	for i in range(start2, end2):
+		result.error += (sqrt((line2[0, i] - result.center_x)**2 + (line2[1, i] - result.center_y)**2) - result.radius) ** 2
+	result.error = sqrt(result.error / npoints)
+
+
+cdef _MergeState check_mergeability(double[:, :] line1, double[:, :] line2, Py_ssize_t estimate_start, Py_ssize_t estimate_end, double merge_max_distance, double max_angle_diff, double max_rmse):
+	"""Check whether two curves can be joined, and how
+	   First check whether a simple line joint can do the job, then with a circle arc
+	   - line1                        : double[2, N] : First line to check
+	   - line2                        : double[2, M] : Second line to check
+	   - estimate_start, estimate_end : Py_ssize_t   : Range index for the joint fittings, relative to the closest points between both curves
+	   - merge_max_distance           : double       : Curves with relative distance higher than this value can never be merged
+	   - max_angle_diff               : double       : Curves with relative angle in radians higher than this value can never be merged
+	   - max_rmse                     : double       : Curves can be merged when one of the fitting methods produces a Root Mean Squared Error lower than this threshold
+	<---------------------------------- _MergeState  : Check result with all necessary information, check the structure definition
+	"""
+	cdef _MergeState result = _MergeState(merge=False, flip1=False, flip2=False, arc=False, center_x=NAN, center_y=NAN, radius=NAN, error=INFINITY, distance=NAN)
+	cdef Py_ssize_t line1_length = line1.shape[1], line2_length = line2.shape[1]
+	
+	# The lines could be in any direction
+	# We need the points and vectors that directly face each other
+	# Those are the squared distance to save a few sqrt() calls
+	cdef double extreme_distance_00 = (line1[0, 0] - line2[0, 0])**2 + (line1[1, 0] - line2[1, 0])**2
+	cdef double extreme_distance_10 = (line1[0, line1_length-1] - line2[0, 0])**2 + (line1[1, line1_length-1] - line2[1, 0])**2
+	cdef double extreme_distance_01 = (line1[0, 0] - line2[0, line2_length-1])**2 + (line1[1, 0] - line2[1, line2_length-1])**2
+	cdef double extreme_distance_11 = (line1[0, line1_length-1] - line2[0, line2_length-1])**2 + (line1[1, line1_length-1] - line2[1, line2_length-1])**2
+
+	# To concatenate them at the end, the lines must be like 0 --line1--> -1 |----| 0 --line2--> -1
+	# So the closest points must be line1[-1] and line2[0]
+	# So flip 1 if the closest point is 0, flip 2 if the closest point is -1
+	if extreme_distance_00 <= extreme_distance_01 and extreme_distance_00 <= extreme_distance_10 and extreme_distance_00 <= extreme_distance_11:
+		result.distance = sqrt(extreme_distance_00)
+		result.flip1 = True
+		result.flip2 = False
+	elif extreme_distance_01 <= extreme_distance_00 and extreme_distance_01 <= extreme_distance_10 and extreme_distance_01 <= extreme_distance_11:
+		result.distance = sqrt(extreme_distance_01)
+		result.flip1 = True
+		result.flip2 = True
+	elif extreme_distance_10 <= extreme_distance_00 and extreme_distance_10 <= extreme_distance_01 and extreme_distance_10 <= extreme_distance_11:
+		result.distance = sqrt(extreme_distance_10)
+		result.flip1 = False
+		result.flip2 = False
+	else:
+		result.distance = sqrt(extreme_distance_11)
+		result.flip1 = False
+		result.flip2 = True
+
+	# The closest points are too far away -> ditch this combination
+	if result.distance > merge_max_distance:
+		return result
+	
+	# Get the initial points and vectors, and the estimate index ranges depending on the flip status of both curves
+	cdef Py_ssize_t start1, start2, end1, end2
+	cdef double[2] point1, point2, vector1, vector2, joint_vector
+	if result.flip1:
+		start1 = estimate_start
+		end1 = estimate_end
+		point1[0] = line1[0, 0]
+		point1[1] = line1[1, 0]
+		vector1[0] = point1[0] - line1[0, 1]
+		vector1[1] = point1[1] - line1[1, 1]
+	else:
+		start1 = line1.shape[1] - estimate_end
+		end1 = line1.shape[1] - estimate_start
+		point1[0] = line1[0, line1_length - 1]
+		point1[1] = line1[1, line1_length - 1]
+		vector1[0] = point1[0] - line1[0, line1_length - 2]
+		vector1[1] = point1[1] - line1[1, line1_length - 2]
+	if result.flip2:
+		start2 = line2.shape[1] - estimate_end
+		end2 = line2.shape[1] - estimate_start
+		point2[0] = line2[0, line2_length - 1]
+		point2[1] = line2[1, line2_length - 1]
+		# We need it reversed to compare its angle with the joint vector that goes 1 -> 2
+		vector2[0] = -(point2[0] - line2[0, line2_length - 2])
+		vector2[1] = -(point2[1] - line2[1, line2_length - 2])
+	else:
+		start2 = estimate_start
+		end2 = estimate_end
+		point2[0] = line2[0, 0]
+		point2[1] = line2[1, 0]
+		vector2[0] = -(point2[0] - line2[0, 1])
+		vector2[1] = -(point2[1] - line2[1, 1])
+	
+	# Get the vector from point1 to point2, and fail if the extreme vector of one of the curves differs too much from it
+	joint_vector[0] = point2[0] - point1[0]
+	joint_vector[1] = point2[1] - point1[1]
+	if trajeometry.vector_angle(vector1, joint_vector) > max_angle_diff or trajeometry.vector_angle(vector2, joint_vector) > max_angle_diff:
+		return result
+	
+	# Clamp the estimate range to the amount of points
+	if start1 < 0: start1 = 0
+	if start2 < 0: start2 = 0
+	if end1 >= line1.shape[1]: end1 = line1.shape[1]
+	if end2 >= line2.shape[1]: end2 = line2.shape[1]
+
+	# Try the line fitting
+	_fit_line(&result, line1, line2, start1, end1, start2, end2)
+	if result.error < max_rmse:
+		result.merge = True
+		result.arc = False
+		return result
+
+	# If it’s unsatisfactory, check with a circle arc
+	_fit_arc_kasa(&result, line1, line2, start1, end1, start2, end2)
+	if result.error < max_rmse:
+		result.merge = True
+		result.arc = True
+	
+	# Nope, nothing is satisfactory, return with .merge=False
+	return result
+
+cdef cnp.ndarray _join_curves_line(_MergeState merge_result, double[:, :] line1, double[:, :] line2):
+	"""Join two curves with a line between the extreme points
+	   - merge_result : _MergeState     : Merge check result on which to base the operation
+	   - line1        : double[2, N]    : First line to join
+	   - line2        : double[2, M]    : Second line to join
+	<------------------ ndarray[2, M+N] : Resulting joined curve
+	"""
+	cdef cnp.ndarray merged_line = np.empty((2, line1.shape[1] + line2.shape[1]))
+	cdef double[:, ::1] merged_line_view = merged_line
+	cdef Py_ssize_t i
+
+	# Just concatenate them, it will make a straight segment that will get resampled later
+	for i in range(line1.shape[1]):
+		if merge_result.flip1:
+			merged_line_view[:, i] = line1[:, line1.shape[1] - i - 1]
+		else:
+			merged_line_view[:, i] = line1[:, i]
+	for i in range(line2.shape[1]):
+		if merge_result.flip2:
+			merged_line_view[:, line1.shape[1] + i] = line2[:, line2.shape[1] - i - 1]
+		else:
+			merged_line_view[:, line1.shape[1] + i] = line2[:, i]
+	return merged_line
+
+cdef cnp.ndarray _join_curves_arc(_MergeState merge_result, double[:, :] line1, double[:, :] line2, double branch_step):
+	"""Join two curves with a circle arc between the extreme points
+	   - merge_result : _MergeState          : Merge check result with the arc parameters
+	   - line1        : double[2, N]         : First curve to join
+	   - line2        : double[2, M]         : Second curve to join
+	   - branch_step  : double               : Base distance between curve points for the interpolation
+	<------------------ double[2, N + x + M] : Joined and interpolated curve"""
+	# Get the relevant extreme points
+	cdef double[2] last_point1, last_point2
+	if merge_result.flip1:
+		last_point1[0] = line1[0, 0]
+		last_point1[1] = line1[1, 0]
+	else:
+		last_point1[0] = line1[0, line1.shape[1] - 1]
+		last_point1[1] = line1[1, line1.shape[1] - 1]
+	if merge_result.flip2:
+		last_point2[0] = line2[0, line2.shape[1] - 1]
+		last_point2[1] = line2[1, line2.shape[1] - 1]
+	else:
+		last_point2[0] = line2[0, 0]
+		last_point2[1] = line2[1, 0]
+	
+	# Compute the vectors from the center of the circle to those extreme points
+	# The interpolation arc is over the relative angle between those two vectors
+	cdef double[2] center_vector1, center_vector2 
+	center_vector1[0] = last_point1[0] - merge_result.center_x
+	center_vector1[1] = last_point1[1] - merge_result.center_y
+	center_vector2[0] = last_point2[0] - merge_result.center_x
+	center_vector2[1] = last_point2[1] - merge_result.center_y
+	cdef double joint_angle = trajeometry.vector_angle(center_vector1, center_vector2)
+
+	# branch_step / radius is the angle step around that circle in radians
+	# N angle steps -> N - 1 intermediate points
+	cdef double angle_step = branch_step / merge_result.radius
+	cdef Py_ssize_t i, joint_points = <Py_ssize_t> (joint_angle / angle_step - 1)
+	
+	cdef cnp.ndarray merged_line = np.empty((2, line1.shape[1] + joint_points + line2.shape[1]))
+	cdef double[:, ::1] merged_line_view = merged_line
+
+	# Copy the original lines at their respective positions
+	for i in range(line1.shape[1]):
+		if merge_result.flip1:
+			merged_line_view[:, i] = line1[:, line1.shape[1] - i - 1]
+		else:
+			merged_line_view[:, i] = line1[:, i]
+	for i in range(line2.shape[1]):
+		if merge_result.flip2:
+			merged_line_view[:, line1.shape[1] + joint_points + i] = line2[:, line2.shape[1] - i - 1]
+		else:
+			merged_line_view[:, line1.shape[1] + joint_points + i] = line2[:, i]
+	
+	# Then interpolate between the center vectors
+	# The joint points are just the center vectors rotated by the angle step, and with their lengths interpolated
+	cdef double center_vector1_norm = sqrt(center_vector1[0]*center_vector1[0] + center_vector1[1]*center_vector1[1])
+	cdef double center_vector2_norm = sqrt(center_vector2[0]*center_vector2[0] + center_vector2[1]*center_vector2[1])
+	cdef double rotation_angle, length_factor
+	for i in range(joint_points):
+		rotation_angle = angle_step * (i + 1)
+		length_factor = (rotation_angle*center_vector2_norm + (joint_angle - rotation_angle)*center_vector1_norm) / (joint_angle * center_vector1_norm)
+		merged_line_view[0, line1.shape[1] + i] = (cos(rotation_angle)*center_vector1[0] - sin(rotation_angle)*center_vector1[1]) * length_factor + merge_result.center_x
+		merged_line_view[1, line1.shape[1] + i] = (sin(rotation_angle)*center_vector1[0] + cos(rotation_angle)*center_vector1[1]) * length_factor + merge_result.center_y
+	return merged_line
+
+@cython.wraparound(False)
+@cython.boundscheck(False)
+@cython.initializedcheck(False)
+cpdef list filter_lines(list lines, int savgol_degree=2, int initial_filter_window=20, int smoothing_filter_window=12, double branch_step=1, double min_branch_length=5, double min_line_length=5, double max_curvature=1, int curvature_filter_size=7, double curvature_filter_deviation=1, double merge_max_distance=100, Py_ssize_t estimate_start=2, Py_ssize_t estimate_end=8, double max_angle_diff=1, double max_rmse=1):
+	"""Take a list of discrete curves, smooth them, split them at angles and merge those that would make continuous curves,
+	   such that the result is a set of smooth discrete curves
+	   - lines                        : list<ndarray[2, N]> : List of discrete curves
+	   - savgol_degree                : int                 : Polynomial degree of the Savitzky-Golay filters used to smooth curves
+	   - initial_filter_window        : int                 : Size of the window of the Savitzky-Golay filter applied before doing anything else
+	   - smoothing_filter_window      : int                 : Size of the final Savitzky-Golay filter used to smooth the resulting curves
+	   - branch_step                  : double              : Curves are resampled to have point at this distance from one another
+	   - min_branch_length            : double              : Minimum length (in curve length units) of intermediate curve sections, shorter sections are eliminated
+	   - min_line_length              : double              : Minimum length of the resulting curves, shorter curves are eliminated
+	   - max_curvature                : double              : Curves are split when their curvature in rad/unit exceeds this threshold
+	   - curvature_filter_size        : int                 : Size of the gaussian filter used to smooth the curvature in `cut_line_angles`
+	   - curvature_filter_deviation   : double              : Standard deviation σ of the gaussian filter used to smooth the curvature in `cut_line_angles`
+	   - merge_max_distance           : double              : Maximum distance at which two curves can be merged together
+	   - estimate_start, estimate_end : Py_ssize_t          : Range index for the joint fittings, relative to the closest points between both curves
+	   - max_angle_diff               : double              : Maximum relative angle in radians at which two curves can be merged together
+	   - merge_score_threshold        : double              : Maximum score at which two curves are considered candidate for merge
+	   - max_rmse                     : double              : Maximum value of the Root Mean Squared Error with the fitted estimator to accept a merge
+	<---------------------------------- list<ndarray[2, M]> : List of resulting discrete curves. There are no guarantees of size, number of curves or any correspondance whatsoever with the initial curves
+	"""
+	
+	# Filter the extracted branches, and cut them where the angle gets too sharp, to avoid rough edges getting in the way of merging
+	cdef Py_ssize_t i
+	cdef list cut_lines = []
+	for line in lines:
+		if line.shape[1] > savgol_degree + 1 and trajeometry.line_length(line) > min_branch_length:
+			# Smooth the branch, at this points it is contiguous pixel coordinates
+			resampled_branch = trajeometry.resample_curve(line, branch_step)
+			if resampled_branch.shape[1] <= savgol_degree + 1:
+				continue
+			
+			cut_lines.extend(cut_line_angles(resampled_branch, curvature_filter_size, curvature_filter_deviation, savgol_degree, min_branch_length, max_curvature))
+	
+	cdef list cluster_lines = []
+	for i, line in enumerate(cut_lines):
+		if line.shape[1] > savgol_degree + 1:
+			filtered_branch = trajeometry.savgol_filter(line, trajeometry.savgol_window(initial_filter_window, line.shape[1]), savgol_degree)
+			if filtered_branch.shape[1] > savgol_degree + 1:
+				cluster_lines.append(filtered_branch)
+				
+
+	# Merge lines that are in the continuity of each other
+	# This checks all the combinations of line and merge them when possible
+	
+	# This is a cache of combinations already checked, to avoid repeating work
+	# All this is repeated until no more lines are deemed similar enough to be merged together
+	# Cython ctuples are great but have no == operator, so we’re forced to use C++ pairs
+	cdef double[:, :] line1, line2
+	cdef cset[pair[Py_ssize_t, Py_ssize_t]] passed_combinations
+	cdef cset[pair[Py_ssize_t, Py_ssize_t]].iterator it
+
+	cdef _MergeState merge_candidate, merge_result = _MergeState(merge=False, flip1=False, flip2=False, arc=False, center_x=NAN, center_y=NAN, radius=NAN, error=INFINITY, distance=NAN)
+	cdef Py_ssize_t index1, index2, merge_index = -1
+	while True:
+		for index1 in range(len(cluster_lines)):
+			merge_result.merge = False
+			line1 = cluster_lines[index1]
+
+			for index2 in range(index1+1, len(cluster_lines)):
+				if passed_combinations.find(pair[Py_ssize_t, Py_ssize_t](index1, index2)) != passed_combinations.end():
+					continue  # Already done, skip
+
+				line2 = cluster_lines[index2]
+				merge_candidate = check_mergeability(line1, line2, estimate_start, estimate_end, merge_max_distance, max_angle_diff, max_rmse)
+				# Lines can be merged and they are the best candidates yet : set them as the current merge candidate
+				if merge_candidate.merge:
+					if not merge_result.merge or merge_candidate.error*merge_candidate.distance < merge_result.error*merge_result.distance:
+						merge_result = merge_candidate
+						merge_index = index2
+
+				passed_combinations.insert(pair[Py_ssize_t, Py_ssize_t](index1, index2))
+			
+			# There is a merge candidate : merge the lines
+			if merge_result.merge:
+				# Remove the old lines and add the new, merged one
+				line2 = cluster_lines[merge_index]
+				cluster_lines.pop(max(index1, merge_index))
+				cluster_lines.pop(min(index1, merge_index))
+
+				# Join the curve with the right joint type
+				if merge_result.arc:
+					merged_line = _join_curves_arc(merge_result, line1, line2, branch_step)
+				else:
+					merged_line = _join_curves_line(merge_result, line1, line2)
+								
+				cluster_lines.append(merged_line)
+
+				# Remove the combinations that include the merged lines, to check them again
+				# This should not be necessary, except for candidates that have been put away before and may be able to merge now
+				# Also update the indices in the other combinations, as the merged lines have been removed
+				it = passed_combinations.begin()
+				while it != passed_combinations.end():
+					combination = deref(it)
+					if combination.first == index1 or combination.second == index1 or combination.first == merge_index or combination.second == merge_index:
+						it = passed_combinations.erase(it)
+					else:
+						# Decrement the indices to account for the removal of lines at index `index1` and `merge_index`
+						# Decrement by 2 if it was after both lines, by 1 if it was after only one of them
+						if combination.first > index1 and combination.first > merge_index:
+							deref(it).first -= 2
+						elif combination.first > index1 or combination.first > merge_index:
+							deref(it).first -= 1
+						
+						if combination.second > index1 and combination.second > merge_index:
+							deref(it).second -= 2
+						elif combination.second > index1 or combination.second > merge_index:
+							deref(it).second -= 1
+						postinc(it)
+				break  # Break the current loop and start over with the merged lines
+		else:
+			break  # There have been no breaks in all this process -> quit, no more merges possible
+	
+	# Smooth and filter the resulting lines, eliminate those that might be too short
+	cdef list final_lines = []
+	for line in cluster_lines:
+		if trajeometry.line_length(line) > min_line_length:
+			resampled_line = trajeometry.resample_curve(line, branch_step)
+			filtered_line = trajeometry.savgol_filter(resampled_line, trajeometry.savgol_window(smoothing_filter_window, resampled_line.shape[1]), savgol_degree)
+			final_lines.append(filtered_line)
+
 	return final_lines