--- conflicted
+++ resolved
@@ -546,11 +546,6 @@
 		   - image_timestamp : rospy.Time : Timestamp to measure the distance at
 		<--------------------- float      : Signed distance until the rejoin distance
 		                                    (negative if the vehicle is already farther than `self.rejoin_distance`)"""
-<<<<<<< HEAD
-		transform = self.get_map_transforms([self.current_trajectory_timestamp], image_timestamp)[0][0]
-		distance = np.linalg.norm(transform[:3, 3])  # Compute the distance from the translation vector in the transform matrix
-		return self.rejoin_distance - distance
-=======
 		transforms, distances = self.get_map_transforms([self.current_trajectory_timestamp], image_timestamp)
 		if self.rejoin_distance is not None:
 			return self.rejoin_distance - distances[0]
@@ -560,7 +555,6 @@
 				return -1
 			else:
 				return 1
->>>>>>> 5fc00253
 	
 	def next_intersection(self, image_timestamp):
 		if len(self.intersection_hints) == 0:
