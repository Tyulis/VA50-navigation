#!/bin/bash

if [[ $1 == init ]] || [[ $2 == init ]] || [[ $3 == init ]]; then
	python3 -m pip install -r requirements.txt
	if [ ! -d src/geometry2 ]; then
		wstool init
		if [ `rosversion -d` == melodic ]; then
			wstool set -y src/geometry2 --git https://github.com/ros/geometry2 -v 0.6.7
		else
			wstool set -y src/geometry2 --git https://github.com/ros/geometry2 -v 0.7.6
		fi
		wstool update
	fi
	rosdep install --from-paths src --ignore-src -y -r
fi

if [[ $1 == build ]] || [[ $2 == build ]] || [[ $3 == build ]]; then
	if [ `rosversion -d` == melodic ]; then
		catkin build -DCMAKE_BUILD_TYPE=Release -DPYTHON_EXECUTABLE=/usr/bin/python3 -DPYTHON_INCLUDE_DIR=/usr/include/python3.6m -DPYTHON_LIBRARY=/usr/lib/x86_64-linux-gnu/libpython3.6m.so
	else
		catkin build
	fi
fi

if [[ $1 == cython ]] || [[ $2 == cython ]] || [[ $3 == cython ]]; then
	cd src/circulation/scripts
	cythonize -3 -a -i trajeometry.pyx
	cythonize -3 -a -i fish2bird.pyx
	cythonize -3 -a -i linetrack.pyx
	cythonize -3 -a -i fuzzylines.pyx
	cythonize -3 -a -i positioning.pyx
	cythonize -3 -a -i trajectorybuild.pyx
	cd ../../..

	cp src/circulation/scripts/trajeometry*.so devel/lib/python3/dist-packages/
	cp src/circulation/scripts/fish2bird*.so devel/lib/python3/dist-packages/
	cp src/circulation/scripts/linetrack*.so devel/lib/python3/dist-packages/
	cp src/circulation/scripts/fuzzylines*.so devel/lib/python3/dist-packages/
	cp src/circulation/scripts/positioning*.so devel/lib/python3/dist-packages/
	cp src/circulation/scripts/trajectorybuild*.so devel/lib/python3/dist-packages/
	cp src/circulation/scripts/roadnet.py devel/lib/python3/dist-packages/
<<<<<<< HEAD
=======
	cp src/trafficsigns/scripts/traffic_sign_detection.py devel/lib/python3/dist-packages/
>>>>>>> 46785046
fi

if [[ $1 == pack ]] || [[ $2 == pack ]] || [[ $3 == pack ]] || [[ $4 == pack ]]; then
	mkdir -p _tmp_circulationpack/src/circulation/scripts
	cd _tmp_circulationpack
	cp -r ../src/circulation/srv src/circulation/srv
	cp -r ../src/circulation/msg src/circulation/msg
	cp ../src/circulation/scripts/*.pyx src/circulation/scripts
	cp ../src/circulation/scripts/*.pxd src/circulation/scripts
	cp ../src/circulation/scripts/*.hpp src/circulation/scripts
	cp ../src/circulation/scripts/*.py src/circulation/scripts
	cp ../src/circulation/package.xml src/circulation/package.xml
	cp ../src/circulation/CMakeLists.txt src/circulation/CMakeLists.txt
	cp ../build_circulation.sh build_circulation.sh
	cp ../circulation4.yml circulation4.yml
	cp ../circulation4-1.yml circulation4-1.yml
	cp ../road_network.json road_network.json
	cp ../requirements.txt requirements.txt
	tar -czvf ../circulation_package-`date +%Y%m%d-%H%M%S`.tar.gz *
	cd ..
	rm -rf _tmp_circulationpack
fi<|MERGE_RESOLUTION|>--- conflicted
+++ resolved
@@ -39,10 +39,7 @@
 	cp src/circulation/scripts/positioning*.so devel/lib/python3/dist-packages/
 	cp src/circulation/scripts/trajectorybuild*.so devel/lib/python3/dist-packages/
 	cp src/circulation/scripts/roadnet.py devel/lib/python3/dist-packages/
-<<<<<<< HEAD
-=======
 	cp src/trafficsigns/scripts/traffic_sign_detection.py devel/lib/python3/dist-packages/
->>>>>>> 46785046
 fi
 
 if [[ $1 == pack ]] || [[ $2 == pack ]] || [[ $3 == pack ]] || [[ $4 == pack ]]; then
